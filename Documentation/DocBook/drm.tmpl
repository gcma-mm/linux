--- conflicted
+++ resolved
@@ -4164,8 +4164,6 @@
 !Pdrivers/gpu/drm/i915/i915_gem_gtt.c Global GTT views
 !Idrivers/gpu/drm/i915/i915_gem_gtt.c
       </sect2>
-<<<<<<< HEAD
-=======
       <sect2>
         <title>Buffer Object Eviction</title>
 	<para>
@@ -4177,7 +4175,6 @@
 	</para>
 !Idrivers/gpu/drm/i915/i915_gem_evict.c
       </sect2>
->>>>>>> 0a0c0018
     </sect1>
 
     <sect1>
