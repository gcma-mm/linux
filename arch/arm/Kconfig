--- conflicted
+++ resolved
@@ -232,16 +232,6 @@
 	help
 	  Support for Cirrus Logic 711x/721x based boards.
 
-<<<<<<< HEAD
-config ARCH_CO285
-	bool "Co-EBSA285"
-	select FOOTBRIDGE
-	select FOOTBRIDGE_ADDIN
-	help
-	  Support for Intel's EBSA285 companion chip.
-
-=======
->>>>>>> e055d5bf
 config ARCH_EBSA110
 	bool "EBSA-110"
 	select ISA
