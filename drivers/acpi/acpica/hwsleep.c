--- conflicted
+++ resolved
@@ -56,10 +56,6 @@
  * FUNCTION:    acpi_hw_legacy_sleep
  *
  * PARAMETERS:  sleep_state         - Which sleep state to enter
-<<<<<<< HEAD
- *              flags               - ACPI_EXECUTE_GTS to run optional method
-=======
->>>>>>> 985b11fa
  *
  * RETURN:      Status
  *
@@ -211,10 +207,6 @@
  * FUNCTION:    acpi_hw_legacy_wake_prep
  *
  * PARAMETERS:  sleep_state         - Which sleep state we just exited
-<<<<<<< HEAD
- *              flags               - ACPI_EXECUTE_BFS to run optional method
-=======
->>>>>>> 985b11fa
  *
  * RETURN:      Status
  *
@@ -283,10 +275,6 @@
  * FUNCTION:    acpi_hw_legacy_wake
  *
  * PARAMETERS:  sleep_state         - Which sleep state we just exited
-<<<<<<< HEAD
- *              flags               - Reserved, set to zero
-=======
->>>>>>> 985b11fa
  *
  * RETURN:      Status
  *
