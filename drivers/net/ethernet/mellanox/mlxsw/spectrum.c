/*
 * drivers/net/ethernet/mellanox/mlxsw/spectrum.c
 * Copyright (c) 2015-2017 Mellanox Technologies. All rights reserved.
 * Copyright (c) 2015-2017 Jiri Pirko <jiri@mellanox.com>
 * Copyright (c) 2015 Ido Schimmel <idosch@mellanox.com>
 * Copyright (c) 2015 Elad Raz <eladr@mellanox.com>
 *
 * Redistribution and use in source and binary forms, with or without
 * modification, are permitted provided that the following conditions are met:
 *
 * 1. Redistributions of source code must retain the above copyright
 *    notice, this list of conditions and the following disclaimer.
 * 2. Redistributions in binary form must reproduce the above copyright
 *    notice, this list of conditions and the following disclaimer in the
 *    documentation and/or other materials provided with the distribution.
 * 3. Neither the names of the copyright holders nor the names of its
 *    contributors may be used to endorse or promote products derived from
 *    this software without specific prior written permission.
 *
 * Alternatively, this software may be distributed under the terms of the
 * GNU General Public License ("GPL") version 2 as published by the Free
 * Software Foundation.
 *
 * THIS SOFTWARE IS PROVIDED BY THE COPYRIGHT HOLDERS AND CONTRIBUTORS "AS IS"
 * AND ANY EXPRESS OR IMPLIED WARRANTIES, INCLUDING, BUT NOT LIMITED TO, THE
 * IMPLIED WARRANTIES OF MERCHANTABILITY AND FITNESS FOR A PARTICULAR PURPOSE
 * ARE DISCLAIMED. IN NO EVENT SHALL THE COPYRIGHT OWNER OR CONTRIBUTORS BE
 * LIABLE FOR ANY DIRECT, INDIRECT, INCIDENTAL, SPECIAL, EXEMPLARY, OR
 * CONSEQUENTIAL DAMAGES (INCLUDING, BUT NOT LIMITED TO, PROCUREMENT OF
 * SUBSTITUTE GOODS OR SERVICES; LOSS OF USE, DATA, OR PROFITS; OR BUSINESS
 * INTERRUPTION) HOWEVER CAUSED AND ON ANY THEORY OF LIABILITY, WHETHER IN
 * CONTRACT, STRICT LIABILITY, OR TORT (INCLUDING NEGLIGENCE OR OTHERWISE)
 * ARISING IN ANY WAY OUT OF THE USE OF THIS SOFTWARE, EVEN IF ADVISED OF THE
 * POSSIBILITY OF SUCH DAMAGE.
 */

#include <linux/kernel.h>
#include <linux/module.h>
#include <linux/types.h>
#include <linux/pci.h>
#include <linux/netdevice.h>
#include <linux/etherdevice.h>
#include <linux/ethtool.h>
#include <linux/slab.h>
#include <linux/device.h>
#include <linux/skbuff.h>
#include <linux/if_vlan.h>
#include <linux/if_bridge.h>
#include <linux/workqueue.h>
#include <linux/jiffies.h>
#include <linux/bitops.h>
#include <linux/list.h>
#include <linux/notifier.h>
#include <linux/dcbnl.h>
#include <linux/inetdevice.h>
#include <net/switchdev.h>
#include <net/pkt_cls.h>
#include <net/tc_act/tc_mirred.h>
#include <net/netevent.h>
#include <net/tc_act/tc_sample.h>
#include <net/addrconf.h>

#include "spectrum.h"
#include "pci.h"
#include "core.h"
#include "reg.h"
#include "port.h"
#include "trap.h"
#include "txheader.h"
#include "spectrum_cnt.h"
#include "spectrum_dpipe.h"
#include "../mlxfw/mlxfw.h"

#define MLXSW_FWREV_MAJOR 13
#define MLXSW_FWREV_MINOR 1420
#define MLXSW_FWREV_SUBMINOR 122

static const struct mlxsw_fw_rev mlxsw_sp_supported_fw_rev = {
	.major = MLXSW_FWREV_MAJOR,
	.minor = MLXSW_FWREV_MINOR,
	.subminor = MLXSW_FWREV_SUBMINOR
};

#define MLXSW_SP_FW_FILENAME \
	"mellanox/mlxsw_spectrum-" __stringify(MLXSW_FWREV_MAJOR) \
	"." __stringify(MLXSW_FWREV_MINOR) \
	"." __stringify(MLXSW_FWREV_SUBMINOR) ".mfa2"

static const char mlxsw_sp_driver_name[] = "mlxsw_spectrum";
static const char mlxsw_sp_driver_version[] = "1.0";

/* tx_hdr_version
 * Tx header version.
 * Must be set to 1.
 */
MLXSW_ITEM32(tx, hdr, version, 0x00, 28, 4);

/* tx_hdr_ctl
 * Packet control type.
 * 0 - Ethernet control (e.g. EMADs, LACP)
 * 1 - Ethernet data
 */
MLXSW_ITEM32(tx, hdr, ctl, 0x00, 26, 2);

/* tx_hdr_proto
 * Packet protocol type. Must be set to 1 (Ethernet).
 */
MLXSW_ITEM32(tx, hdr, proto, 0x00, 21, 3);

/* tx_hdr_rx_is_router
 * Packet is sent from the router. Valid for data packets only.
 */
MLXSW_ITEM32(tx, hdr, rx_is_router, 0x00, 19, 1);

/* tx_hdr_fid_valid
 * Indicates if the 'fid' field is valid and should be used for
 * forwarding lookup. Valid for data packets only.
 */
MLXSW_ITEM32(tx, hdr, fid_valid, 0x00, 16, 1);

/* tx_hdr_swid
 * Switch partition ID. Must be set to 0.
 */
MLXSW_ITEM32(tx, hdr, swid, 0x00, 12, 3);

/* tx_hdr_control_tclass
 * Indicates if the packet should use the control TClass and not one
 * of the data TClasses.
 */
MLXSW_ITEM32(tx, hdr, control_tclass, 0x00, 6, 1);

/* tx_hdr_etclass
 * Egress TClass to be used on the egress device on the egress port.
 */
MLXSW_ITEM32(tx, hdr, etclass, 0x00, 0, 4);

/* tx_hdr_port_mid
 * Destination local port for unicast packets.
 * Destination multicast ID for multicast packets.
 *
 * Control packets are directed to a specific egress port, while data
 * packets are transmitted through the CPU port (0) into the switch partition,
 * where forwarding rules are applied.
 */
MLXSW_ITEM32(tx, hdr, port_mid, 0x04, 16, 16);

/* tx_hdr_fid
 * Forwarding ID used for L2 forwarding lookup. Valid only if 'fid_valid' is
 * set, otherwise calculated based on the packet's VID using VID to FID mapping.
 * Valid for data packets only.
 */
MLXSW_ITEM32(tx, hdr, fid, 0x08, 0, 16);

/* tx_hdr_type
 * 0 - Data packets
 * 6 - Control packets
 */
MLXSW_ITEM32(tx, hdr, type, 0x0C, 0, 4);

struct mlxsw_sp_mlxfw_dev {
	struct mlxfw_dev mlxfw_dev;
	struct mlxsw_sp *mlxsw_sp;
};

static int mlxsw_sp_component_query(struct mlxfw_dev *mlxfw_dev,
				    u16 component_index, u32 *p_max_size,
				    u8 *p_align_bits, u16 *p_max_write_size)
{
	struct mlxsw_sp_mlxfw_dev *mlxsw_sp_mlxfw_dev =
		container_of(mlxfw_dev, struct mlxsw_sp_mlxfw_dev, mlxfw_dev);
	struct mlxsw_sp *mlxsw_sp = mlxsw_sp_mlxfw_dev->mlxsw_sp;
	char mcqi_pl[MLXSW_REG_MCQI_LEN];
	int err;

	mlxsw_reg_mcqi_pack(mcqi_pl, component_index);
	err = mlxsw_reg_query(mlxsw_sp->core, MLXSW_REG(mcqi), mcqi_pl);
	if (err)
		return err;
	mlxsw_reg_mcqi_unpack(mcqi_pl, p_max_size, p_align_bits,
			      p_max_write_size);

	*p_align_bits = max_t(u8, *p_align_bits, 2);
	*p_max_write_size = min_t(u16, *p_max_write_size,
				  MLXSW_REG_MCDA_MAX_DATA_LEN);
	return 0;
}

static int mlxsw_sp_fsm_lock(struct mlxfw_dev *mlxfw_dev, u32 *fwhandle)
{
	struct mlxsw_sp_mlxfw_dev *mlxsw_sp_mlxfw_dev =
		container_of(mlxfw_dev, struct mlxsw_sp_mlxfw_dev, mlxfw_dev);
	struct mlxsw_sp *mlxsw_sp = mlxsw_sp_mlxfw_dev->mlxsw_sp;
	char mcc_pl[MLXSW_REG_MCC_LEN];
	u8 control_state;
	int err;

	mlxsw_reg_mcc_pack(mcc_pl, 0, 0, 0, 0);
	err = mlxsw_reg_query(mlxsw_sp->core, MLXSW_REG(mcc), mcc_pl);
	if (err)
		return err;

	mlxsw_reg_mcc_unpack(mcc_pl, fwhandle, NULL, &control_state);
	if (control_state != MLXFW_FSM_STATE_IDLE)
		return -EBUSY;

	mlxsw_reg_mcc_pack(mcc_pl,
			   MLXSW_REG_MCC_INSTRUCTION_LOCK_UPDATE_HANDLE,
			   0, *fwhandle, 0);
	return mlxsw_reg_write(mlxsw_sp->core, MLXSW_REG(mcc), mcc_pl);
}

static int mlxsw_sp_fsm_component_update(struct mlxfw_dev *mlxfw_dev,
					 u32 fwhandle, u16 component_index,
					 u32 component_size)
{
	struct mlxsw_sp_mlxfw_dev *mlxsw_sp_mlxfw_dev =
		container_of(mlxfw_dev, struct mlxsw_sp_mlxfw_dev, mlxfw_dev);
	struct mlxsw_sp *mlxsw_sp = mlxsw_sp_mlxfw_dev->mlxsw_sp;
	char mcc_pl[MLXSW_REG_MCC_LEN];

	mlxsw_reg_mcc_pack(mcc_pl, MLXSW_REG_MCC_INSTRUCTION_UPDATE_COMPONENT,
			   component_index, fwhandle, component_size);
	return mlxsw_reg_write(mlxsw_sp->core, MLXSW_REG(mcc), mcc_pl);
}

static int mlxsw_sp_fsm_block_download(struct mlxfw_dev *mlxfw_dev,
				       u32 fwhandle, u8 *data, u16 size,
				       u32 offset)
{
	struct mlxsw_sp_mlxfw_dev *mlxsw_sp_mlxfw_dev =
		container_of(mlxfw_dev, struct mlxsw_sp_mlxfw_dev, mlxfw_dev);
	struct mlxsw_sp *mlxsw_sp = mlxsw_sp_mlxfw_dev->mlxsw_sp;
	char mcda_pl[MLXSW_REG_MCDA_LEN];

	mlxsw_reg_mcda_pack(mcda_pl, fwhandle, offset, size, data);
	return mlxsw_reg_write(mlxsw_sp->core, MLXSW_REG(mcda), mcda_pl);
}

static int mlxsw_sp_fsm_component_verify(struct mlxfw_dev *mlxfw_dev,
					 u32 fwhandle, u16 component_index)
{
	struct mlxsw_sp_mlxfw_dev *mlxsw_sp_mlxfw_dev =
		container_of(mlxfw_dev, struct mlxsw_sp_mlxfw_dev, mlxfw_dev);
	struct mlxsw_sp *mlxsw_sp = mlxsw_sp_mlxfw_dev->mlxsw_sp;
	char mcc_pl[MLXSW_REG_MCC_LEN];

	mlxsw_reg_mcc_pack(mcc_pl, MLXSW_REG_MCC_INSTRUCTION_VERIFY_COMPONENT,
			   component_index, fwhandle, 0);
	return mlxsw_reg_write(mlxsw_sp->core, MLXSW_REG(mcc), mcc_pl);
}

static int mlxsw_sp_fsm_activate(struct mlxfw_dev *mlxfw_dev, u32 fwhandle)
{
	struct mlxsw_sp_mlxfw_dev *mlxsw_sp_mlxfw_dev =
		container_of(mlxfw_dev, struct mlxsw_sp_mlxfw_dev, mlxfw_dev);
	struct mlxsw_sp *mlxsw_sp = mlxsw_sp_mlxfw_dev->mlxsw_sp;
	char mcc_pl[MLXSW_REG_MCC_LEN];

	mlxsw_reg_mcc_pack(mcc_pl, MLXSW_REG_MCC_INSTRUCTION_ACTIVATE, 0,
			   fwhandle, 0);
	return mlxsw_reg_write(mlxsw_sp->core, MLXSW_REG(mcc), mcc_pl);
}

static int mlxsw_sp_fsm_query_state(struct mlxfw_dev *mlxfw_dev, u32 fwhandle,
				    enum mlxfw_fsm_state *fsm_state,
				    enum mlxfw_fsm_state_err *fsm_state_err)
{
	struct mlxsw_sp_mlxfw_dev *mlxsw_sp_mlxfw_dev =
		container_of(mlxfw_dev, struct mlxsw_sp_mlxfw_dev, mlxfw_dev);
	struct mlxsw_sp *mlxsw_sp = mlxsw_sp_mlxfw_dev->mlxsw_sp;
	char mcc_pl[MLXSW_REG_MCC_LEN];
	u8 control_state;
	u8 error_code;
	int err;

	mlxsw_reg_mcc_pack(mcc_pl, 0, 0, fwhandle, 0);
	err = mlxsw_reg_query(mlxsw_sp->core, MLXSW_REG(mcc), mcc_pl);
	if (err)
		return err;

	mlxsw_reg_mcc_unpack(mcc_pl, NULL, &error_code, &control_state);
	*fsm_state = control_state;
	*fsm_state_err = min_t(enum mlxfw_fsm_state_err, error_code,
			       MLXFW_FSM_STATE_ERR_MAX);
	return 0;
}

static void mlxsw_sp_fsm_cancel(struct mlxfw_dev *mlxfw_dev, u32 fwhandle)
{
	struct mlxsw_sp_mlxfw_dev *mlxsw_sp_mlxfw_dev =
		container_of(mlxfw_dev, struct mlxsw_sp_mlxfw_dev, mlxfw_dev);
	struct mlxsw_sp *mlxsw_sp = mlxsw_sp_mlxfw_dev->mlxsw_sp;
	char mcc_pl[MLXSW_REG_MCC_LEN];

	mlxsw_reg_mcc_pack(mcc_pl, MLXSW_REG_MCC_INSTRUCTION_CANCEL, 0,
			   fwhandle, 0);
	mlxsw_reg_write(mlxsw_sp->core, MLXSW_REG(mcc), mcc_pl);
}

static void mlxsw_sp_fsm_release(struct mlxfw_dev *mlxfw_dev, u32 fwhandle)
{
	struct mlxsw_sp_mlxfw_dev *mlxsw_sp_mlxfw_dev =
		container_of(mlxfw_dev, struct mlxsw_sp_mlxfw_dev, mlxfw_dev);
	struct mlxsw_sp *mlxsw_sp = mlxsw_sp_mlxfw_dev->mlxsw_sp;
	char mcc_pl[MLXSW_REG_MCC_LEN];

	mlxsw_reg_mcc_pack(mcc_pl,
			   MLXSW_REG_MCC_INSTRUCTION_RELEASE_UPDATE_HANDLE, 0,
			   fwhandle, 0);
	mlxsw_reg_write(mlxsw_sp->core, MLXSW_REG(mcc), mcc_pl);
}

static const struct mlxfw_dev_ops mlxsw_sp_mlxfw_dev_ops = {
	.component_query	= mlxsw_sp_component_query,
	.fsm_lock		= mlxsw_sp_fsm_lock,
	.fsm_component_update	= mlxsw_sp_fsm_component_update,
	.fsm_block_download	= mlxsw_sp_fsm_block_download,
	.fsm_component_verify	= mlxsw_sp_fsm_component_verify,
	.fsm_activate		= mlxsw_sp_fsm_activate,
	.fsm_query_state	= mlxsw_sp_fsm_query_state,
	.fsm_cancel		= mlxsw_sp_fsm_cancel,
	.fsm_release		= mlxsw_sp_fsm_release
};

static int mlxsw_sp_firmware_flash(struct mlxsw_sp *mlxsw_sp,
				   const struct firmware *firmware)
{
	struct mlxsw_sp_mlxfw_dev mlxsw_sp_mlxfw_dev = {
		.mlxfw_dev = {
			.ops = &mlxsw_sp_mlxfw_dev_ops,
			.psid = mlxsw_sp->bus_info->psid,
			.psid_size = strlen(mlxsw_sp->bus_info->psid),
		},
		.mlxsw_sp = mlxsw_sp
	};

	return mlxfw_firmware_flash(&mlxsw_sp_mlxfw_dev.mlxfw_dev, firmware);
}

static bool mlxsw_sp_fw_rev_ge(const struct mlxsw_fw_rev *a,
			       const struct mlxsw_fw_rev *b)
{
	if (a->major != b->major)
		return a->major > b->major;
	if (a->minor != b->minor)
		return a->minor > b->minor;
	return a->subminor >= b->subminor;
}

static int mlxsw_sp_fw_rev_validate(struct mlxsw_sp *mlxsw_sp)
{
	const struct mlxsw_fw_rev *rev = &mlxsw_sp->bus_info->fw_rev;
	const struct firmware *firmware;
	int err;

	if (mlxsw_sp_fw_rev_ge(rev, &mlxsw_sp_supported_fw_rev))
		return 0;

	dev_info(mlxsw_sp->bus_info->dev, "The firmware version %d.%d.%d out of data\n",
		 rev->major, rev->minor, rev->subminor);
	dev_info(mlxsw_sp->bus_info->dev, "Upgrading firmware using file %s\n",
		 MLXSW_SP_FW_FILENAME);

	err = request_firmware_direct(&firmware, MLXSW_SP_FW_FILENAME,
				      mlxsw_sp->bus_info->dev);
	if (err) {
		dev_err(mlxsw_sp->bus_info->dev, "Could not request firmware file %s\n",
			MLXSW_SP_FW_FILENAME);
		return err;
	}

	err = mlxsw_sp_firmware_flash(mlxsw_sp, firmware);
	release_firmware(firmware);
	return err;
}

int mlxsw_sp_flow_counter_get(struct mlxsw_sp *mlxsw_sp,
			      unsigned int counter_index, u64 *packets,
			      u64 *bytes)
{
	char mgpc_pl[MLXSW_REG_MGPC_LEN];
	int err;

	mlxsw_reg_mgpc_pack(mgpc_pl, counter_index, MLXSW_REG_MGPC_OPCODE_NOP,
			    MLXSW_REG_FLOW_COUNTER_SET_TYPE_PACKETS_BYTES);
	err = mlxsw_reg_query(mlxsw_sp->core, MLXSW_REG(mgpc), mgpc_pl);
	if (err)
		return err;
	if (packets)
		*packets = mlxsw_reg_mgpc_packet_counter_get(mgpc_pl);
	if (bytes)
		*bytes = mlxsw_reg_mgpc_byte_counter_get(mgpc_pl);
	return 0;
}

static int mlxsw_sp_flow_counter_clear(struct mlxsw_sp *mlxsw_sp,
				       unsigned int counter_index)
{
	char mgpc_pl[MLXSW_REG_MGPC_LEN];

	mlxsw_reg_mgpc_pack(mgpc_pl, counter_index, MLXSW_REG_MGPC_OPCODE_CLEAR,
			    MLXSW_REG_FLOW_COUNTER_SET_TYPE_PACKETS_BYTES);
	return mlxsw_reg_write(mlxsw_sp->core, MLXSW_REG(mgpc), mgpc_pl);
}

int mlxsw_sp_flow_counter_alloc(struct mlxsw_sp *mlxsw_sp,
				unsigned int *p_counter_index)
{
	int err;

	err = mlxsw_sp_counter_alloc(mlxsw_sp, MLXSW_SP_COUNTER_SUB_POOL_FLOW,
				     p_counter_index);
	if (err)
		return err;
	err = mlxsw_sp_flow_counter_clear(mlxsw_sp, *p_counter_index);
	if (err)
		goto err_counter_clear;
	return 0;

err_counter_clear:
	mlxsw_sp_counter_free(mlxsw_sp, MLXSW_SP_COUNTER_SUB_POOL_FLOW,
			      *p_counter_index);
	return err;
}

void mlxsw_sp_flow_counter_free(struct mlxsw_sp *mlxsw_sp,
				unsigned int counter_index)
{
	 mlxsw_sp_counter_free(mlxsw_sp, MLXSW_SP_COUNTER_SUB_POOL_FLOW,
			       counter_index);
}

static void mlxsw_sp_txhdr_construct(struct sk_buff *skb,
				     const struct mlxsw_tx_info *tx_info)
{
	char *txhdr = skb_push(skb, MLXSW_TXHDR_LEN);

	memset(txhdr, 0, MLXSW_TXHDR_LEN);

	mlxsw_tx_hdr_version_set(txhdr, MLXSW_TXHDR_VERSION_1);
	mlxsw_tx_hdr_ctl_set(txhdr, MLXSW_TXHDR_ETH_CTL);
	mlxsw_tx_hdr_proto_set(txhdr, MLXSW_TXHDR_PROTO_ETH);
	mlxsw_tx_hdr_swid_set(txhdr, 0);
	mlxsw_tx_hdr_control_tclass_set(txhdr, 1);
	mlxsw_tx_hdr_port_mid_set(txhdr, tx_info->local_port);
	mlxsw_tx_hdr_type_set(txhdr, MLXSW_TXHDR_TYPE_CONTROL);
}

int mlxsw_sp_port_vid_stp_set(struct mlxsw_sp_port *mlxsw_sp_port, u16 vid,
			      u8 state)
{
	struct mlxsw_sp *mlxsw_sp = mlxsw_sp_port->mlxsw_sp;
	enum mlxsw_reg_spms_state spms_state;
	char *spms_pl;
	int err;

	switch (state) {
	case BR_STATE_FORWARDING:
		spms_state = MLXSW_REG_SPMS_STATE_FORWARDING;
		break;
	case BR_STATE_LEARNING:
		spms_state = MLXSW_REG_SPMS_STATE_LEARNING;
		break;
	case BR_STATE_LISTENING: /* fall-through */
	case BR_STATE_DISABLED: /* fall-through */
	case BR_STATE_BLOCKING:
		spms_state = MLXSW_REG_SPMS_STATE_DISCARDING;
		break;
	default:
		BUG();
	}

	spms_pl = kmalloc(MLXSW_REG_SPMS_LEN, GFP_KERNEL);
	if (!spms_pl)
		return -ENOMEM;
	mlxsw_reg_spms_pack(spms_pl, mlxsw_sp_port->local_port);
	mlxsw_reg_spms_vid_pack(spms_pl, vid, spms_state);

	err = mlxsw_reg_write(mlxsw_sp->core, MLXSW_REG(spms), spms_pl);
	kfree(spms_pl);
	return err;
}

static int mlxsw_sp_base_mac_get(struct mlxsw_sp *mlxsw_sp)
{
	char spad_pl[MLXSW_REG_SPAD_LEN] = {0};
	int err;

	err = mlxsw_reg_query(mlxsw_sp->core, MLXSW_REG(spad), spad_pl);
	if (err)
		return err;
	mlxsw_reg_spad_base_mac_memcpy_from(spad_pl, mlxsw_sp->base_mac);
	return 0;
}

static int mlxsw_sp_span_init(struct mlxsw_sp *mlxsw_sp)
{
	int i;

	if (!MLXSW_CORE_RES_VALID(mlxsw_sp->core, MAX_SPAN))
		return -EIO;

	mlxsw_sp->span.entries_count = MLXSW_CORE_RES_GET(mlxsw_sp->core,
							  MAX_SPAN);
	mlxsw_sp->span.entries = kcalloc(mlxsw_sp->span.entries_count,
					 sizeof(struct mlxsw_sp_span_entry),
					 GFP_KERNEL);
	if (!mlxsw_sp->span.entries)
		return -ENOMEM;

	for (i = 0; i < mlxsw_sp->span.entries_count; i++)
		INIT_LIST_HEAD(&mlxsw_sp->span.entries[i].bound_ports_list);

	return 0;
}

static void mlxsw_sp_span_fini(struct mlxsw_sp *mlxsw_sp)
{
	int i;

	for (i = 0; i < mlxsw_sp->span.entries_count; i++) {
		struct mlxsw_sp_span_entry *curr = &mlxsw_sp->span.entries[i];

		WARN_ON_ONCE(!list_empty(&curr->bound_ports_list));
	}
	kfree(mlxsw_sp->span.entries);
}

static struct mlxsw_sp_span_entry *
mlxsw_sp_span_entry_create(struct mlxsw_sp_port *port)
{
	struct mlxsw_sp *mlxsw_sp = port->mlxsw_sp;
	struct mlxsw_sp_span_entry *span_entry;
	char mpat_pl[MLXSW_REG_MPAT_LEN];
	u8 local_port = port->local_port;
	int index;
	int i;
	int err;

	/* find a free entry to use */
	index = -1;
	for (i = 0; i < mlxsw_sp->span.entries_count; i++) {
		if (!mlxsw_sp->span.entries[i].used) {
			index = i;
			span_entry = &mlxsw_sp->span.entries[i];
			break;
		}
	}
	if (index < 0)
		return NULL;

	/* create a new port analayzer entry for local_port */
	mlxsw_reg_mpat_pack(mpat_pl, index, local_port, true);
	err = mlxsw_reg_write(mlxsw_sp->core, MLXSW_REG(mpat), mpat_pl);
	if (err)
		return NULL;

	span_entry->used = true;
	span_entry->id = index;
	span_entry->ref_count = 1;
	span_entry->local_port = local_port;
	return span_entry;
}

static void mlxsw_sp_span_entry_destroy(struct mlxsw_sp *mlxsw_sp,
					struct mlxsw_sp_span_entry *span_entry)
{
	u8 local_port = span_entry->local_port;
	char mpat_pl[MLXSW_REG_MPAT_LEN];
	int pa_id = span_entry->id;

	mlxsw_reg_mpat_pack(mpat_pl, pa_id, local_port, false);
	mlxsw_reg_write(mlxsw_sp->core, MLXSW_REG(mpat), mpat_pl);
	span_entry->used = false;
}

static struct mlxsw_sp_span_entry *
mlxsw_sp_span_entry_find(struct mlxsw_sp *mlxsw_sp, u8 local_port)
{
	int i;

	for (i = 0; i < mlxsw_sp->span.entries_count; i++) {
		struct mlxsw_sp_span_entry *curr = &mlxsw_sp->span.entries[i];

		if (curr->used && curr->local_port == local_port)
			return curr;
	}
	return NULL;
}

static struct mlxsw_sp_span_entry
*mlxsw_sp_span_entry_get(struct mlxsw_sp_port *port)
{
	struct mlxsw_sp_span_entry *span_entry;

	span_entry = mlxsw_sp_span_entry_find(port->mlxsw_sp,
					      port->local_port);
	if (span_entry) {
		/* Already exists, just take a reference */
		span_entry->ref_count++;
		return span_entry;
	}

	return mlxsw_sp_span_entry_create(port);
}

static int mlxsw_sp_span_entry_put(struct mlxsw_sp *mlxsw_sp,
				   struct mlxsw_sp_span_entry *span_entry)
{
	WARN_ON(!span_entry->ref_count);
	if (--span_entry->ref_count == 0)
		mlxsw_sp_span_entry_destroy(mlxsw_sp, span_entry);
	return 0;
}

static bool mlxsw_sp_span_is_egress_mirror(struct mlxsw_sp_port *port)
{
	struct mlxsw_sp *mlxsw_sp = port->mlxsw_sp;
	struct mlxsw_sp_span_inspected_port *p;
	int i;

	for (i = 0; i < mlxsw_sp->span.entries_count; i++) {
		struct mlxsw_sp_span_entry *curr = &mlxsw_sp->span.entries[i];

		list_for_each_entry(p, &curr->bound_ports_list, list)
			if (p->local_port == port->local_port &&
			    p->type == MLXSW_SP_SPAN_EGRESS)
				return true;
	}

	return false;
}

static int mlxsw_sp_span_mtu_to_buffsize(const struct mlxsw_sp *mlxsw_sp,
					 int mtu)
{
	return mlxsw_sp_bytes_cells(mlxsw_sp, mtu * 5 / 2) + 1;
}

static int mlxsw_sp_span_port_mtu_update(struct mlxsw_sp_port *port, u16 mtu)
{
	struct mlxsw_sp *mlxsw_sp = port->mlxsw_sp;
	char sbib_pl[MLXSW_REG_SBIB_LEN];
	int err;

	/* If port is egress mirrored, the shared buffer size should be
	 * updated according to the mtu value
	 */
	if (mlxsw_sp_span_is_egress_mirror(port)) {
		u32 buffsize = mlxsw_sp_span_mtu_to_buffsize(mlxsw_sp, mtu);

		mlxsw_reg_sbib_pack(sbib_pl, port->local_port, buffsize);
		err = mlxsw_reg_write(mlxsw_sp->core, MLXSW_REG(sbib), sbib_pl);
		if (err) {
			netdev_err(port->dev, "Could not update shared buffer for mirroring\n");
			return err;
		}
	}

	return 0;
}

static struct mlxsw_sp_span_inspected_port *
mlxsw_sp_span_entry_bound_port_find(struct mlxsw_sp_port *port,
				    struct mlxsw_sp_span_entry *span_entry)
{
	struct mlxsw_sp_span_inspected_port *p;

	list_for_each_entry(p, &span_entry->bound_ports_list, list)
		if (port->local_port == p->local_port)
			return p;
	return NULL;
}

static int
mlxsw_sp_span_inspected_port_bind(struct mlxsw_sp_port *port,
				  struct mlxsw_sp_span_entry *span_entry,
				  enum mlxsw_sp_span_type type)
{
	struct mlxsw_sp_span_inspected_port *inspected_port;
	struct mlxsw_sp *mlxsw_sp = port->mlxsw_sp;
	char mpar_pl[MLXSW_REG_MPAR_LEN];
	char sbib_pl[MLXSW_REG_SBIB_LEN];
	int pa_id = span_entry->id;
	int err;

	/* if it is an egress SPAN, bind a shared buffer to it */
	if (type == MLXSW_SP_SPAN_EGRESS) {
		u32 buffsize = mlxsw_sp_span_mtu_to_buffsize(mlxsw_sp,
							     port->dev->mtu);

		mlxsw_reg_sbib_pack(sbib_pl, port->local_port, buffsize);
		err = mlxsw_reg_write(mlxsw_sp->core, MLXSW_REG(sbib), sbib_pl);
		if (err) {
			netdev_err(port->dev, "Could not create shared buffer for mirroring\n");
			return err;
		}
	}

	/* bind the port to the SPAN entry */
	mlxsw_reg_mpar_pack(mpar_pl, port->local_port,
			    (enum mlxsw_reg_mpar_i_e) type, true, pa_id);
	err = mlxsw_reg_write(mlxsw_sp->core, MLXSW_REG(mpar), mpar_pl);
	if (err)
		goto err_mpar_reg_write;

	inspected_port = kzalloc(sizeof(*inspected_port), GFP_KERNEL);
	if (!inspected_port) {
		err = -ENOMEM;
		goto err_inspected_port_alloc;
	}
	inspected_port->local_port = port->local_port;
	inspected_port->type = type;
	list_add_tail(&inspected_port->list, &span_entry->bound_ports_list);

	return 0;

err_mpar_reg_write:
err_inspected_port_alloc:
	if (type == MLXSW_SP_SPAN_EGRESS) {
		mlxsw_reg_sbib_pack(sbib_pl, port->local_port, 0);
		mlxsw_reg_write(mlxsw_sp->core, MLXSW_REG(sbib), sbib_pl);
	}
	return err;
}

static void
mlxsw_sp_span_inspected_port_unbind(struct mlxsw_sp_port *port,
				    struct mlxsw_sp_span_entry *span_entry,
				    enum mlxsw_sp_span_type type)
{
	struct mlxsw_sp_span_inspected_port *inspected_port;
	struct mlxsw_sp *mlxsw_sp = port->mlxsw_sp;
	char mpar_pl[MLXSW_REG_MPAR_LEN];
	char sbib_pl[MLXSW_REG_SBIB_LEN];
	int pa_id = span_entry->id;

	inspected_port = mlxsw_sp_span_entry_bound_port_find(port, span_entry);
	if (!inspected_port)
		return;

	/* remove the inspected port */
	mlxsw_reg_mpar_pack(mpar_pl, port->local_port,
			    (enum mlxsw_reg_mpar_i_e) type, false, pa_id);
	mlxsw_reg_write(mlxsw_sp->core, MLXSW_REG(mpar), mpar_pl);

	/* remove the SBIB buffer if it was egress SPAN */
	if (type == MLXSW_SP_SPAN_EGRESS) {
		mlxsw_reg_sbib_pack(sbib_pl, port->local_port, 0);
		mlxsw_reg_write(mlxsw_sp->core, MLXSW_REG(sbib), sbib_pl);
	}

	mlxsw_sp_span_entry_put(mlxsw_sp, span_entry);

	list_del(&inspected_port->list);
	kfree(inspected_port);
}

static int mlxsw_sp_span_mirror_add(struct mlxsw_sp_port *from,
				    struct mlxsw_sp_port *to,
				    enum mlxsw_sp_span_type type)
{
	struct mlxsw_sp *mlxsw_sp = from->mlxsw_sp;
	struct mlxsw_sp_span_entry *span_entry;
	int err;

	span_entry = mlxsw_sp_span_entry_get(to);
	if (!span_entry)
		return -ENOENT;

	netdev_dbg(from->dev, "Adding inspected port to SPAN entry %d\n",
		   span_entry->id);

	err = mlxsw_sp_span_inspected_port_bind(from, span_entry, type);
	if (err)
		goto err_port_bind;

	return 0;

err_port_bind:
	mlxsw_sp_span_entry_put(mlxsw_sp, span_entry);
	return err;
}

static void mlxsw_sp_span_mirror_remove(struct mlxsw_sp_port *from,
					u8 destination_port,
					enum mlxsw_sp_span_type type)
{
	struct mlxsw_sp_span_entry *span_entry;

	span_entry = mlxsw_sp_span_entry_find(from->mlxsw_sp,
					      destination_port);
	if (!span_entry) {
		netdev_err(from->dev, "no span entry found\n");
		return;
	}

	netdev_dbg(from->dev, "removing inspected port from SPAN entry %d\n",
		   span_entry->id);
	mlxsw_sp_span_inspected_port_unbind(from, span_entry, type);
}

static int mlxsw_sp_port_sample_set(struct mlxsw_sp_port *mlxsw_sp_port,
				    bool enable, u32 rate)
{
	struct mlxsw_sp *mlxsw_sp = mlxsw_sp_port->mlxsw_sp;
	char mpsc_pl[MLXSW_REG_MPSC_LEN];

	mlxsw_reg_mpsc_pack(mpsc_pl, mlxsw_sp_port->local_port, enable, rate);
	return mlxsw_reg_write(mlxsw_sp->core, MLXSW_REG(mpsc), mpsc_pl);
}

static int mlxsw_sp_port_admin_status_set(struct mlxsw_sp_port *mlxsw_sp_port,
					  bool is_up)
{
	struct mlxsw_sp *mlxsw_sp = mlxsw_sp_port->mlxsw_sp;
	char paos_pl[MLXSW_REG_PAOS_LEN];

	mlxsw_reg_paos_pack(paos_pl, mlxsw_sp_port->local_port,
			    is_up ? MLXSW_PORT_ADMIN_STATUS_UP :
			    MLXSW_PORT_ADMIN_STATUS_DOWN);
	return mlxsw_reg_write(mlxsw_sp->core, MLXSW_REG(paos), paos_pl);
}

static int mlxsw_sp_port_dev_addr_set(struct mlxsw_sp_port *mlxsw_sp_port,
				      unsigned char *addr)
{
	struct mlxsw_sp *mlxsw_sp = mlxsw_sp_port->mlxsw_sp;
	char ppad_pl[MLXSW_REG_PPAD_LEN];

	mlxsw_reg_ppad_pack(ppad_pl, true, mlxsw_sp_port->local_port);
	mlxsw_reg_ppad_mac_memcpy_to(ppad_pl, addr);
	return mlxsw_reg_write(mlxsw_sp->core, MLXSW_REG(ppad), ppad_pl);
}

static int mlxsw_sp_port_dev_addr_init(struct mlxsw_sp_port *mlxsw_sp_port)
{
	struct mlxsw_sp *mlxsw_sp = mlxsw_sp_port->mlxsw_sp;
	unsigned char *addr = mlxsw_sp_port->dev->dev_addr;

	ether_addr_copy(addr, mlxsw_sp->base_mac);
	addr[ETH_ALEN - 1] += mlxsw_sp_port->local_port;
	return mlxsw_sp_port_dev_addr_set(mlxsw_sp_port, addr);
}

static int mlxsw_sp_port_mtu_set(struct mlxsw_sp_port *mlxsw_sp_port, u16 mtu)
{
	struct mlxsw_sp *mlxsw_sp = mlxsw_sp_port->mlxsw_sp;
	char pmtu_pl[MLXSW_REG_PMTU_LEN];
	int max_mtu;
	int err;

	mtu += MLXSW_TXHDR_LEN + ETH_HLEN;
	mlxsw_reg_pmtu_pack(pmtu_pl, mlxsw_sp_port->local_port, 0);
	err = mlxsw_reg_query(mlxsw_sp->core, MLXSW_REG(pmtu), pmtu_pl);
	if (err)
		return err;
	max_mtu = mlxsw_reg_pmtu_max_mtu_get(pmtu_pl);

	if (mtu > max_mtu)
		return -EINVAL;

	mlxsw_reg_pmtu_pack(pmtu_pl, mlxsw_sp_port->local_port, mtu);
	return mlxsw_reg_write(mlxsw_sp->core, MLXSW_REG(pmtu), pmtu_pl);
}

static int mlxsw_sp_port_swid_set(struct mlxsw_sp_port *mlxsw_sp_port, u8 swid)
{
	struct mlxsw_sp *mlxsw_sp = mlxsw_sp_port->mlxsw_sp;
	char pspa_pl[MLXSW_REG_PSPA_LEN];

	mlxsw_reg_pspa_pack(pspa_pl, swid, mlxsw_sp_port->local_port);
	return mlxsw_reg_write(mlxsw_sp->core, MLXSW_REG(pspa), pspa_pl);
}

int mlxsw_sp_port_vp_mode_set(struct mlxsw_sp_port *mlxsw_sp_port, bool enable)
{
	struct mlxsw_sp *mlxsw_sp = mlxsw_sp_port->mlxsw_sp;
	char svpe_pl[MLXSW_REG_SVPE_LEN];

	mlxsw_reg_svpe_pack(svpe_pl, mlxsw_sp_port->local_port, enable);
	return mlxsw_reg_write(mlxsw_sp->core, MLXSW_REG(svpe), svpe_pl);
}

int mlxsw_sp_port_vid_learning_set(struct mlxsw_sp_port *mlxsw_sp_port, u16 vid,
				   bool learn_enable)
{
	struct mlxsw_sp *mlxsw_sp = mlxsw_sp_port->mlxsw_sp;
	char *spvmlr_pl;
	int err;

	spvmlr_pl = kmalloc(MLXSW_REG_SPVMLR_LEN, GFP_KERNEL);
	if (!spvmlr_pl)
		return -ENOMEM;
	mlxsw_reg_spvmlr_pack(spvmlr_pl, mlxsw_sp_port->local_port, vid, vid,
			      learn_enable);
	err = mlxsw_reg_write(mlxsw_sp->core, MLXSW_REG(spvmlr), spvmlr_pl);
	kfree(spvmlr_pl);
	return err;
}

static int __mlxsw_sp_port_pvid_set(struct mlxsw_sp_port *mlxsw_sp_port,
				    u16 vid)
{
	struct mlxsw_sp *mlxsw_sp = mlxsw_sp_port->mlxsw_sp;
	char spvid_pl[MLXSW_REG_SPVID_LEN];

	mlxsw_reg_spvid_pack(spvid_pl, mlxsw_sp_port->local_port, vid);
	return mlxsw_reg_write(mlxsw_sp->core, MLXSW_REG(spvid), spvid_pl);
}

static int mlxsw_sp_port_allow_untagged_set(struct mlxsw_sp_port *mlxsw_sp_port,
					    bool allow)
{
	struct mlxsw_sp *mlxsw_sp = mlxsw_sp_port->mlxsw_sp;
	char spaft_pl[MLXSW_REG_SPAFT_LEN];

	mlxsw_reg_spaft_pack(spaft_pl, mlxsw_sp_port->local_port, allow);
	return mlxsw_reg_write(mlxsw_sp->core, MLXSW_REG(spaft), spaft_pl);
}

int mlxsw_sp_port_pvid_set(struct mlxsw_sp_port *mlxsw_sp_port, u16 vid)
{
	int err;

	if (!vid) {
		err = mlxsw_sp_port_allow_untagged_set(mlxsw_sp_port, false);
		if (err)
			return err;
	} else {
		err = __mlxsw_sp_port_pvid_set(mlxsw_sp_port, vid);
		if (err)
			return err;
		err = mlxsw_sp_port_allow_untagged_set(mlxsw_sp_port, true);
		if (err)
			goto err_port_allow_untagged_set;
	}

	mlxsw_sp_port->pvid = vid;
	return 0;

err_port_allow_untagged_set:
	__mlxsw_sp_port_pvid_set(mlxsw_sp_port, mlxsw_sp_port->pvid);
	return err;
}

static int
mlxsw_sp_port_system_port_mapping_set(struct mlxsw_sp_port *mlxsw_sp_port)
{
	struct mlxsw_sp *mlxsw_sp = mlxsw_sp_port->mlxsw_sp;
	char sspr_pl[MLXSW_REG_SSPR_LEN];

	mlxsw_reg_sspr_pack(sspr_pl, mlxsw_sp_port->local_port);
	return mlxsw_reg_write(mlxsw_sp->core, MLXSW_REG(sspr), sspr_pl);
}

static int mlxsw_sp_port_module_info_get(struct mlxsw_sp *mlxsw_sp,
					 u8 local_port, u8 *p_module,
					 u8 *p_width, u8 *p_lane)
{
	char pmlp_pl[MLXSW_REG_PMLP_LEN];
	int err;

	mlxsw_reg_pmlp_pack(pmlp_pl, local_port);
	err = mlxsw_reg_query(mlxsw_sp->core, MLXSW_REG(pmlp), pmlp_pl);
	if (err)
		return err;
	*p_module = mlxsw_reg_pmlp_module_get(pmlp_pl, 0);
	*p_width = mlxsw_reg_pmlp_width_get(pmlp_pl);
	*p_lane = mlxsw_reg_pmlp_tx_lane_get(pmlp_pl, 0);
	return 0;
}

static int mlxsw_sp_port_module_map(struct mlxsw_sp_port *mlxsw_sp_port,
				    u8 module, u8 width, u8 lane)
{
	struct mlxsw_sp *mlxsw_sp = mlxsw_sp_port->mlxsw_sp;
	char pmlp_pl[MLXSW_REG_PMLP_LEN];
	int i;

	mlxsw_reg_pmlp_pack(pmlp_pl, mlxsw_sp_port->local_port);
	mlxsw_reg_pmlp_width_set(pmlp_pl, width);
	for (i = 0; i < width; i++) {
		mlxsw_reg_pmlp_module_set(pmlp_pl, i, module);
		mlxsw_reg_pmlp_tx_lane_set(pmlp_pl, i, lane + i);  /* Rx & Tx */
	}

	return mlxsw_reg_write(mlxsw_sp->core, MLXSW_REG(pmlp), pmlp_pl);
}

static int mlxsw_sp_port_module_unmap(struct mlxsw_sp_port *mlxsw_sp_port)
{
	struct mlxsw_sp *mlxsw_sp = mlxsw_sp_port->mlxsw_sp;
	char pmlp_pl[MLXSW_REG_PMLP_LEN];

	mlxsw_reg_pmlp_pack(pmlp_pl, mlxsw_sp_port->local_port);
	mlxsw_reg_pmlp_width_set(pmlp_pl, 0);
	return mlxsw_reg_write(mlxsw_sp->core, MLXSW_REG(pmlp), pmlp_pl);
}

static int mlxsw_sp_port_open(struct net_device *dev)
{
	struct mlxsw_sp_port *mlxsw_sp_port = netdev_priv(dev);
	int err;

	err = mlxsw_sp_port_admin_status_set(mlxsw_sp_port, true);
	if (err)
		return err;
	netif_start_queue(dev);
	return 0;
}

static int mlxsw_sp_port_stop(struct net_device *dev)
{
	struct mlxsw_sp_port *mlxsw_sp_port = netdev_priv(dev);

	netif_stop_queue(dev);
	return mlxsw_sp_port_admin_status_set(mlxsw_sp_port, false);
}

static netdev_tx_t mlxsw_sp_port_xmit(struct sk_buff *skb,
				      struct net_device *dev)
{
	struct mlxsw_sp_port *mlxsw_sp_port = netdev_priv(dev);
	struct mlxsw_sp *mlxsw_sp = mlxsw_sp_port->mlxsw_sp;
	struct mlxsw_sp_port_pcpu_stats *pcpu_stats;
	const struct mlxsw_tx_info tx_info = {
		.local_port = mlxsw_sp_port->local_port,
		.is_emad = false,
	};
	u64 len;
	int err;

	if (mlxsw_core_skb_transmit_busy(mlxsw_sp->core, &tx_info))
		return NETDEV_TX_BUSY;

	if (unlikely(skb_headroom(skb) < MLXSW_TXHDR_LEN)) {
		struct sk_buff *skb_orig = skb;

		skb = skb_realloc_headroom(skb, MLXSW_TXHDR_LEN);
		if (!skb) {
			this_cpu_inc(mlxsw_sp_port->pcpu_stats->tx_dropped);
			dev_kfree_skb_any(skb_orig);
			return NETDEV_TX_OK;
		}
		dev_consume_skb_any(skb_orig);
	}

	if (eth_skb_pad(skb)) {
		this_cpu_inc(mlxsw_sp_port->pcpu_stats->tx_dropped);
		return NETDEV_TX_OK;
	}

	mlxsw_sp_txhdr_construct(skb, &tx_info);
	/* TX header is consumed by HW on the way so we shouldn't count its
	 * bytes as being sent.
	 */
	len = skb->len - MLXSW_TXHDR_LEN;

	/* Due to a race we might fail here because of a full queue. In that
	 * unlikely case we simply drop the packet.
	 */
	err = mlxsw_core_skb_transmit(mlxsw_sp->core, skb, &tx_info);

	if (!err) {
		pcpu_stats = this_cpu_ptr(mlxsw_sp_port->pcpu_stats);
		u64_stats_update_begin(&pcpu_stats->syncp);
		pcpu_stats->tx_packets++;
		pcpu_stats->tx_bytes += len;
		u64_stats_update_end(&pcpu_stats->syncp);
	} else {
		this_cpu_inc(mlxsw_sp_port->pcpu_stats->tx_dropped);
		dev_kfree_skb_any(skb);
	}
	return NETDEV_TX_OK;
}

static void mlxsw_sp_set_rx_mode(struct net_device *dev)
{
}

static int mlxsw_sp_port_set_mac_address(struct net_device *dev, void *p)
{
	struct mlxsw_sp_port *mlxsw_sp_port = netdev_priv(dev);
	struct sockaddr *addr = p;
	int err;

	if (!is_valid_ether_addr(addr->sa_data))
		return -EADDRNOTAVAIL;

	err = mlxsw_sp_port_dev_addr_set(mlxsw_sp_port, addr->sa_data);
	if (err)
		return err;
	memcpy(dev->dev_addr, addr->sa_data, dev->addr_len);
	return 0;
}

static u16 mlxsw_sp_pg_buf_threshold_get(const struct mlxsw_sp *mlxsw_sp,
					 int mtu)
{
	return 2 * mlxsw_sp_bytes_cells(mlxsw_sp, mtu);
}

#define MLXSW_SP_CELL_FACTOR 2	/* 2 * cell_size / (IPG + cell_size + 1) */

static u16 mlxsw_sp_pfc_delay_get(const struct mlxsw_sp *mlxsw_sp, int mtu,
				  u16 delay)
{
	delay = mlxsw_sp_bytes_cells(mlxsw_sp, DIV_ROUND_UP(delay,
							    BITS_PER_BYTE));
	return MLXSW_SP_CELL_FACTOR * delay + mlxsw_sp_bytes_cells(mlxsw_sp,
								   mtu);
}

/* Maximum delay buffer needed in case of PAUSE frames, in bytes.
 * Assumes 100m cable and maximum MTU.
 */
#define MLXSW_SP_PAUSE_DELAY 58752

static u16 mlxsw_sp_pg_buf_delay_get(const struct mlxsw_sp *mlxsw_sp, int mtu,
				     u16 delay, bool pfc, bool pause)
{
	if (pfc)
		return mlxsw_sp_pfc_delay_get(mlxsw_sp, mtu, delay);
	else if (pause)
		return mlxsw_sp_bytes_cells(mlxsw_sp, MLXSW_SP_PAUSE_DELAY);
	else
		return 0;
}

static void mlxsw_sp_pg_buf_pack(char *pbmc_pl, int index, u16 size, u16 thres,
				 bool lossy)
{
	if (lossy)
		mlxsw_reg_pbmc_lossy_buffer_pack(pbmc_pl, index, size);
	else
		mlxsw_reg_pbmc_lossless_buffer_pack(pbmc_pl, index, size,
						    thres);
}

int __mlxsw_sp_port_headroom_set(struct mlxsw_sp_port *mlxsw_sp_port, int mtu,
				 u8 *prio_tc, bool pause_en,
				 struct ieee_pfc *my_pfc)
{
	struct mlxsw_sp *mlxsw_sp = mlxsw_sp_port->mlxsw_sp;
	u8 pfc_en = !!my_pfc ? my_pfc->pfc_en : 0;
	u16 delay = !!my_pfc ? my_pfc->delay : 0;
	char pbmc_pl[MLXSW_REG_PBMC_LEN];
	int i, j, err;

	mlxsw_reg_pbmc_pack(pbmc_pl, mlxsw_sp_port->local_port, 0, 0);
	err = mlxsw_reg_query(mlxsw_sp->core, MLXSW_REG(pbmc), pbmc_pl);
	if (err)
		return err;

	for (i = 0; i < IEEE_8021QAZ_MAX_TCS; i++) {
		bool configure = false;
		bool pfc = false;
		bool lossy;
		u16 thres;

		for (j = 0; j < IEEE_8021QAZ_MAX_TCS; j++) {
			if (prio_tc[j] == i) {
				pfc = pfc_en & BIT(j);
				configure = true;
				break;
			}
		}

		if (!configure)
			continue;

		lossy = !(pfc || pause_en);
		thres = mlxsw_sp_pg_buf_threshold_get(mlxsw_sp, mtu);
		delay = mlxsw_sp_pg_buf_delay_get(mlxsw_sp, mtu, delay, pfc,
						  pause_en);
		mlxsw_sp_pg_buf_pack(pbmc_pl, i, thres + delay, thres, lossy);
	}

	return mlxsw_reg_write(mlxsw_sp->core, MLXSW_REG(pbmc), pbmc_pl);
}

static int mlxsw_sp_port_headroom_set(struct mlxsw_sp_port *mlxsw_sp_port,
				      int mtu, bool pause_en)
{
	u8 def_prio_tc[IEEE_8021QAZ_MAX_TCS] = {0};
	bool dcb_en = !!mlxsw_sp_port->dcb.ets;
	struct ieee_pfc *my_pfc;
	u8 *prio_tc;

	prio_tc = dcb_en ? mlxsw_sp_port->dcb.ets->prio_tc : def_prio_tc;
	my_pfc = dcb_en ? mlxsw_sp_port->dcb.pfc : NULL;

	return __mlxsw_sp_port_headroom_set(mlxsw_sp_port, mtu, prio_tc,
					    pause_en, my_pfc);
}

static int mlxsw_sp_port_change_mtu(struct net_device *dev, int mtu)
{
	struct mlxsw_sp_port *mlxsw_sp_port = netdev_priv(dev);
	bool pause_en = mlxsw_sp_port_is_pause_en(mlxsw_sp_port);
	int err;

	err = mlxsw_sp_port_headroom_set(mlxsw_sp_port, mtu, pause_en);
	if (err)
		return err;
	err = mlxsw_sp_span_port_mtu_update(mlxsw_sp_port, mtu);
	if (err)
		goto err_span_port_mtu_update;
	err = mlxsw_sp_port_mtu_set(mlxsw_sp_port, mtu);
	if (err)
		goto err_port_mtu_set;
	dev->mtu = mtu;
	return 0;

err_port_mtu_set:
	mlxsw_sp_span_port_mtu_update(mlxsw_sp_port, dev->mtu);
err_span_port_mtu_update:
	mlxsw_sp_port_headroom_set(mlxsw_sp_port, dev->mtu, pause_en);
	return err;
}

static int
mlxsw_sp_port_get_sw_stats64(const struct net_device *dev,
			     struct rtnl_link_stats64 *stats)
{
	struct mlxsw_sp_port *mlxsw_sp_port = netdev_priv(dev);
	struct mlxsw_sp_port_pcpu_stats *p;
	u64 rx_packets, rx_bytes, tx_packets, tx_bytes;
	u32 tx_dropped = 0;
	unsigned int start;
	int i;

	for_each_possible_cpu(i) {
		p = per_cpu_ptr(mlxsw_sp_port->pcpu_stats, i);
		do {
			start = u64_stats_fetch_begin_irq(&p->syncp);
			rx_packets	= p->rx_packets;
			rx_bytes	= p->rx_bytes;
			tx_packets	= p->tx_packets;
			tx_bytes	= p->tx_bytes;
		} while (u64_stats_fetch_retry_irq(&p->syncp, start));

		stats->rx_packets	+= rx_packets;
		stats->rx_bytes		+= rx_bytes;
		stats->tx_packets	+= tx_packets;
		stats->tx_bytes		+= tx_bytes;
		/* tx_dropped is u32, updated without syncp protection. */
		tx_dropped	+= p->tx_dropped;
	}
	stats->tx_dropped	= tx_dropped;
	return 0;
}

static bool mlxsw_sp_port_has_offload_stats(const struct net_device *dev, int attr_id)
{
	switch (attr_id) {
	case IFLA_OFFLOAD_XSTATS_CPU_HIT:
		return true;
	}

	return false;
}

static int mlxsw_sp_port_get_offload_stats(int attr_id, const struct net_device *dev,
					   void *sp)
{
	switch (attr_id) {
	case IFLA_OFFLOAD_XSTATS_CPU_HIT:
		return mlxsw_sp_port_get_sw_stats64(dev, sp);
	}

	return -EINVAL;
}

static int mlxsw_sp_port_get_stats_raw(struct net_device *dev, int grp,
				       int prio, char *ppcnt_pl)
{
	struct mlxsw_sp_port *mlxsw_sp_port = netdev_priv(dev);
	struct mlxsw_sp *mlxsw_sp = mlxsw_sp_port->mlxsw_sp;

	mlxsw_reg_ppcnt_pack(ppcnt_pl, mlxsw_sp_port->local_port, grp, prio);
	return mlxsw_reg_query(mlxsw_sp->core, MLXSW_REG(ppcnt), ppcnt_pl);
}

static int mlxsw_sp_port_get_hw_stats(struct net_device *dev,
				      struct rtnl_link_stats64 *stats)
{
	char ppcnt_pl[MLXSW_REG_PPCNT_LEN];
	int err;

	err = mlxsw_sp_port_get_stats_raw(dev, MLXSW_REG_PPCNT_IEEE_8023_CNT,
					  0, ppcnt_pl);
	if (err)
		goto out;

	stats->tx_packets =
		mlxsw_reg_ppcnt_a_frames_transmitted_ok_get(ppcnt_pl);
	stats->rx_packets =
		mlxsw_reg_ppcnt_a_frames_received_ok_get(ppcnt_pl);
	stats->tx_bytes =
		mlxsw_reg_ppcnt_a_octets_transmitted_ok_get(ppcnt_pl);
	stats->rx_bytes =
		mlxsw_reg_ppcnt_a_octets_received_ok_get(ppcnt_pl);
	stats->multicast =
		mlxsw_reg_ppcnt_a_multicast_frames_received_ok_get(ppcnt_pl);

	stats->rx_crc_errors =
		mlxsw_reg_ppcnt_a_frame_check_sequence_errors_get(ppcnt_pl);
	stats->rx_frame_errors =
		mlxsw_reg_ppcnt_a_alignment_errors_get(ppcnt_pl);

	stats->rx_length_errors = (
		mlxsw_reg_ppcnt_a_in_range_length_errors_get(ppcnt_pl) +
		mlxsw_reg_ppcnt_a_out_of_range_length_field_get(ppcnt_pl) +
		mlxsw_reg_ppcnt_a_frame_too_long_errors_get(ppcnt_pl));

	stats->rx_errors = (stats->rx_crc_errors +
		stats->rx_frame_errors + stats->rx_length_errors);

out:
	return err;
}

static void update_stats_cache(struct work_struct *work)
{
	struct mlxsw_sp_port *mlxsw_sp_port =
		container_of(work, struct mlxsw_sp_port,
			     hw_stats.update_dw.work);

	if (!netif_carrier_ok(mlxsw_sp_port->dev))
		goto out;

	mlxsw_sp_port_get_hw_stats(mlxsw_sp_port->dev,
				   mlxsw_sp_port->hw_stats.cache);

out:
	mlxsw_core_schedule_dw(&mlxsw_sp_port->hw_stats.update_dw,
			       MLXSW_HW_STATS_UPDATE_TIME);
}

/* Return the stats from a cache that is updated periodically,
 * as this function might get called in an atomic context.
 */
static void
mlxsw_sp_port_get_stats64(struct net_device *dev,
			  struct rtnl_link_stats64 *stats)
{
	struct mlxsw_sp_port *mlxsw_sp_port = netdev_priv(dev);

	memcpy(stats, mlxsw_sp_port->hw_stats.cache, sizeof(*stats));
}

static int __mlxsw_sp_port_vlan_set(struct mlxsw_sp_port *mlxsw_sp_port,
				    u16 vid_begin, u16 vid_end,
				    bool is_member, bool untagged)
{
	struct mlxsw_sp *mlxsw_sp = mlxsw_sp_port->mlxsw_sp;
	char *spvm_pl;
	int err;

	spvm_pl = kmalloc(MLXSW_REG_SPVM_LEN, GFP_KERNEL);
	if (!spvm_pl)
		return -ENOMEM;

	mlxsw_reg_spvm_pack(spvm_pl, mlxsw_sp_port->local_port,	vid_begin,
			    vid_end, is_member, untagged);
	err = mlxsw_reg_write(mlxsw_sp->core, MLXSW_REG(spvm), spvm_pl);
	kfree(spvm_pl);
	return err;
}

int mlxsw_sp_port_vlan_set(struct mlxsw_sp_port *mlxsw_sp_port, u16 vid_begin,
			   u16 vid_end, bool is_member, bool untagged)
{
	u16 vid, vid_e;
	int err;

	for (vid = vid_begin; vid <= vid_end;
	     vid += MLXSW_REG_SPVM_REC_MAX_COUNT) {
		vid_e = min((u16) (vid + MLXSW_REG_SPVM_REC_MAX_COUNT - 1),
			    vid_end);

		err = __mlxsw_sp_port_vlan_set(mlxsw_sp_port, vid, vid_e,
					       is_member, untagged);
		if (err)
			return err;
	}

	return 0;
}

static void mlxsw_sp_port_vlan_flush(struct mlxsw_sp_port *mlxsw_sp_port)
{
	struct mlxsw_sp_port_vlan *mlxsw_sp_port_vlan, *tmp;

	list_for_each_entry_safe(mlxsw_sp_port_vlan, tmp,
				 &mlxsw_sp_port->vlans_list, list)
		mlxsw_sp_port_vlan_put(mlxsw_sp_port_vlan);
}

static struct mlxsw_sp_port_vlan *
mlxsw_sp_port_vlan_create(struct mlxsw_sp_port *mlxsw_sp_port, u16 vid)
{
	struct mlxsw_sp_port_vlan *mlxsw_sp_port_vlan;
	bool untagged = vid == 1;
	int err;

	err = mlxsw_sp_port_vlan_set(mlxsw_sp_port, vid, vid, true, untagged);
	if (err)
		return ERR_PTR(err);

	mlxsw_sp_port_vlan = kzalloc(sizeof(*mlxsw_sp_port_vlan), GFP_KERNEL);
	if (!mlxsw_sp_port_vlan) {
		err = -ENOMEM;
		goto err_port_vlan_alloc;
	}

	mlxsw_sp_port_vlan->mlxsw_sp_port = mlxsw_sp_port;
	mlxsw_sp_port_vlan->vid = vid;
	list_add(&mlxsw_sp_port_vlan->list, &mlxsw_sp_port->vlans_list);

	return mlxsw_sp_port_vlan;

err_port_vlan_alloc:
	mlxsw_sp_port_vlan_set(mlxsw_sp_port, vid, vid, false, false);
	return ERR_PTR(err);
}

static void
mlxsw_sp_port_vlan_destroy(struct mlxsw_sp_port_vlan *mlxsw_sp_port_vlan)
{
	struct mlxsw_sp_port *mlxsw_sp_port = mlxsw_sp_port_vlan->mlxsw_sp_port;
	u16 vid = mlxsw_sp_port_vlan->vid;

	list_del(&mlxsw_sp_port_vlan->list);
	kfree(mlxsw_sp_port_vlan);
	mlxsw_sp_port_vlan_set(mlxsw_sp_port, vid, vid, false, false);
}

struct mlxsw_sp_port_vlan *
mlxsw_sp_port_vlan_get(struct mlxsw_sp_port *mlxsw_sp_port, u16 vid)
{
	struct mlxsw_sp_port_vlan *mlxsw_sp_port_vlan;

	mlxsw_sp_port_vlan = mlxsw_sp_port_vlan_find_by_vid(mlxsw_sp_port, vid);
	if (mlxsw_sp_port_vlan)
		return mlxsw_sp_port_vlan;

	return mlxsw_sp_port_vlan_create(mlxsw_sp_port, vid);
}

void mlxsw_sp_port_vlan_put(struct mlxsw_sp_port_vlan *mlxsw_sp_port_vlan)
{
	struct mlxsw_sp_fid *fid = mlxsw_sp_port_vlan->fid;

	if (mlxsw_sp_port_vlan->bridge_port)
		mlxsw_sp_port_vlan_bridge_leave(mlxsw_sp_port_vlan);
	else if (fid)
		mlxsw_sp_port_vlan_router_leave(mlxsw_sp_port_vlan);

	mlxsw_sp_port_vlan_destroy(mlxsw_sp_port_vlan);
}

static int mlxsw_sp_port_add_vid(struct net_device *dev,
				 __be16 __always_unused proto, u16 vid)
{
	struct mlxsw_sp_port *mlxsw_sp_port = netdev_priv(dev);

	/* VLAN 0 is added to HW filter when device goes up, but it is
	 * reserved in our case, so simply return.
	 */
	if (!vid)
		return 0;

	return PTR_ERR_OR_ZERO(mlxsw_sp_port_vlan_get(mlxsw_sp_port, vid));
}

static int mlxsw_sp_port_kill_vid(struct net_device *dev,
				  __be16 __always_unused proto, u16 vid)
{
	struct mlxsw_sp_port *mlxsw_sp_port = netdev_priv(dev);
	struct mlxsw_sp_port_vlan *mlxsw_sp_port_vlan;

	/* VLAN 0 is removed from HW filter when device goes down, but
	 * it is reserved in our case, so simply return.
	 */
	if (!vid)
		return 0;

	mlxsw_sp_port_vlan = mlxsw_sp_port_vlan_find_by_vid(mlxsw_sp_port, vid);
	if (!mlxsw_sp_port_vlan)
		return 0;
	mlxsw_sp_port_vlan_put(mlxsw_sp_port_vlan);

	return 0;
}

static int mlxsw_sp_port_get_phys_port_name(struct net_device *dev, char *name,
					    size_t len)
{
	struct mlxsw_sp_port *mlxsw_sp_port = netdev_priv(dev);
	u8 module = mlxsw_sp_port->mapping.module;
	u8 width = mlxsw_sp_port->mapping.width;
	u8 lane = mlxsw_sp_port->mapping.lane;
	int err;

	if (!mlxsw_sp_port->split)
		err = snprintf(name, len, "p%d", module + 1);
	else
		err = snprintf(name, len, "p%ds%d", module + 1,
			       lane / width);

	if (err >= len)
		return -EINVAL;

	return 0;
}

static struct mlxsw_sp_port_mall_tc_entry *
mlxsw_sp_port_mall_tc_entry_find(struct mlxsw_sp_port *port,
				 unsigned long cookie) {
	struct mlxsw_sp_port_mall_tc_entry *mall_tc_entry;

	list_for_each_entry(mall_tc_entry, &port->mall_tc_list, list)
		if (mall_tc_entry->cookie == cookie)
			return mall_tc_entry;

	return NULL;
}

static int
mlxsw_sp_port_add_cls_matchall_mirror(struct mlxsw_sp_port *mlxsw_sp_port,
				      struct mlxsw_sp_port_mall_mirror_tc_entry *mirror,
				      const struct tc_action *a,
				      bool ingress)
{
	struct net *net = dev_net(mlxsw_sp_port->dev);
	enum mlxsw_sp_span_type span_type;
	struct mlxsw_sp_port *to_port;
	struct net_device *to_dev;
	int ifindex;

	ifindex = tcf_mirred_ifindex(a);
	to_dev = __dev_get_by_index(net, ifindex);
	if (!to_dev) {
		netdev_err(mlxsw_sp_port->dev, "Could not find requested device\n");
		return -EINVAL;
	}

	if (!mlxsw_sp_port_dev_check(to_dev)) {
		netdev_err(mlxsw_sp_port->dev, "Cannot mirror to a non-spectrum port");
		return -EOPNOTSUPP;
	}
	to_port = netdev_priv(to_dev);

	mirror->to_local_port = to_port->local_port;
	mirror->ingress = ingress;
	span_type = ingress ? MLXSW_SP_SPAN_INGRESS : MLXSW_SP_SPAN_EGRESS;
	return mlxsw_sp_span_mirror_add(mlxsw_sp_port, to_port, span_type);
}

static void
mlxsw_sp_port_del_cls_matchall_mirror(struct mlxsw_sp_port *mlxsw_sp_port,
				      struct mlxsw_sp_port_mall_mirror_tc_entry *mirror)
{
	enum mlxsw_sp_span_type span_type;

	span_type = mirror->ingress ?
			MLXSW_SP_SPAN_INGRESS : MLXSW_SP_SPAN_EGRESS;
	mlxsw_sp_span_mirror_remove(mlxsw_sp_port, mirror->to_local_port,
				    span_type);
}

static int
mlxsw_sp_port_add_cls_matchall_sample(struct mlxsw_sp_port *mlxsw_sp_port,
				      struct tc_cls_matchall_offload *cls,
				      const struct tc_action *a,
				      bool ingress)
{
	int err;

	if (!mlxsw_sp_port->sample)
		return -EOPNOTSUPP;
	if (rtnl_dereference(mlxsw_sp_port->sample->psample_group)) {
		netdev_err(mlxsw_sp_port->dev, "sample already active\n");
		return -EEXIST;
	}
	if (tcf_sample_rate(a) > MLXSW_REG_MPSC_RATE_MAX) {
		netdev_err(mlxsw_sp_port->dev, "sample rate not supported\n");
		return -EOPNOTSUPP;
	}

	rcu_assign_pointer(mlxsw_sp_port->sample->psample_group,
			   tcf_sample_psample_group(a));
	mlxsw_sp_port->sample->truncate = tcf_sample_truncate(a);
	mlxsw_sp_port->sample->trunc_size = tcf_sample_trunc_size(a);
	mlxsw_sp_port->sample->rate = tcf_sample_rate(a);

	err = mlxsw_sp_port_sample_set(mlxsw_sp_port, true, tcf_sample_rate(a));
	if (err)
		goto err_port_sample_set;
	return 0;

err_port_sample_set:
	RCU_INIT_POINTER(mlxsw_sp_port->sample->psample_group, NULL);
	return err;
}

static void
mlxsw_sp_port_del_cls_matchall_sample(struct mlxsw_sp_port *mlxsw_sp_port)
{
	if (!mlxsw_sp_port->sample)
		return;

	mlxsw_sp_port_sample_set(mlxsw_sp_port, false, 1);
	RCU_INIT_POINTER(mlxsw_sp_port->sample->psample_group, NULL);
}

static int mlxsw_sp_port_add_cls_matchall(struct mlxsw_sp_port *mlxsw_sp_port,
					  struct tc_cls_matchall_offload *f,
					  bool ingress)
{
	struct mlxsw_sp_port_mall_tc_entry *mall_tc_entry;
	__be16 protocol = f->common.protocol;
	const struct tc_action *a;
	LIST_HEAD(actions);
	int err;

	if (!tcf_exts_has_one_action(f->exts)) {
		netdev_err(mlxsw_sp_port->dev, "only singular actions are supported\n");
		return -EOPNOTSUPP;
	}

	mall_tc_entry = kzalloc(sizeof(*mall_tc_entry), GFP_KERNEL);
	if (!mall_tc_entry)
		return -ENOMEM;
	mall_tc_entry->cookie = f->cookie;

	tcf_exts_to_list(f->exts, &actions);
	a = list_first_entry(&actions, struct tc_action, list);

	if (is_tcf_mirred_egress_mirror(a) && protocol == htons(ETH_P_ALL)) {
		struct mlxsw_sp_port_mall_mirror_tc_entry *mirror;

		mall_tc_entry->type = MLXSW_SP_PORT_MALL_MIRROR;
		mirror = &mall_tc_entry->mirror;
		err = mlxsw_sp_port_add_cls_matchall_mirror(mlxsw_sp_port,
							    mirror, a, ingress);
	} else if (is_tcf_sample(a) && protocol == htons(ETH_P_ALL)) {
		mall_tc_entry->type = MLXSW_SP_PORT_MALL_SAMPLE;
		err = mlxsw_sp_port_add_cls_matchall_sample(mlxsw_sp_port, f,
							    a, ingress);
	} else {
		err = -EOPNOTSUPP;
	}

	if (err)
		goto err_add_action;

	list_add_tail(&mall_tc_entry->list, &mlxsw_sp_port->mall_tc_list);
	return 0;

err_add_action:
	kfree(mall_tc_entry);
	return err;
}

static void mlxsw_sp_port_del_cls_matchall(struct mlxsw_sp_port *mlxsw_sp_port,
					   struct tc_cls_matchall_offload *f)
{
	struct mlxsw_sp_port_mall_tc_entry *mall_tc_entry;

	mall_tc_entry = mlxsw_sp_port_mall_tc_entry_find(mlxsw_sp_port,
							 f->cookie);
	if (!mall_tc_entry) {
		netdev_dbg(mlxsw_sp_port->dev, "tc entry not found on port\n");
		return;
	}
	list_del(&mall_tc_entry->list);

	switch (mall_tc_entry->type) {
	case MLXSW_SP_PORT_MALL_MIRROR:
		mlxsw_sp_port_del_cls_matchall_mirror(mlxsw_sp_port,
						      &mall_tc_entry->mirror);
		break;
	case MLXSW_SP_PORT_MALL_SAMPLE:
		mlxsw_sp_port_del_cls_matchall_sample(mlxsw_sp_port);
		break;
	default:
		WARN_ON(1);
	}

	kfree(mall_tc_entry);
}

<<<<<<< HEAD
static int mlxsw_sp_setup_tc(struct net_device *dev, u32 handle,
			     u32 chain_index, __be16 proto,
			     struct tc_to_netdev *tc)
{
	struct mlxsw_sp_port *mlxsw_sp_port = netdev_priv(dev);
	bool ingress = TC_H_MAJ(handle) == TC_H_MAJ(TC_H_INGRESS);

	if (chain_index)
		return -EOPNOTSUPP;

	switch (tc->type) {
	case TC_SETUP_MATCHALL:
		switch (tc->cls_mall->command) {
		case TC_CLSMATCHALL_REPLACE:
			return mlxsw_sp_port_add_cls_matchall(mlxsw_sp_port,
							      proto,
							      tc->cls_mall,
							      ingress);
		case TC_CLSMATCHALL_DESTROY:
			mlxsw_sp_port_del_cls_matchall(mlxsw_sp_port,
						       tc->cls_mall);
			return 0;
		default:
			return -EOPNOTSUPP;
		}
=======
static int mlxsw_sp_setup_tc_cls_matchall(struct mlxsw_sp_port *mlxsw_sp_port,
					  struct tc_cls_matchall_offload *f)
{
	bool ingress;

	if (is_classid_clsact_ingress(f->common.classid))
		ingress = true;
	else if (is_classid_clsact_egress(f->common.classid))
		ingress = false;
	else
		return -EOPNOTSUPP;

	if (f->common.chain_index)
		return -EOPNOTSUPP;

	switch (f->command) {
	case TC_CLSMATCHALL_REPLACE:
		return mlxsw_sp_port_add_cls_matchall(mlxsw_sp_port, f,
						      ingress);
	case TC_CLSMATCHALL_DESTROY:
		mlxsw_sp_port_del_cls_matchall(mlxsw_sp_port, f);
		return 0;
	default:
		return -EOPNOTSUPP;
	}
}

static int
mlxsw_sp_setup_tc_cls_flower(struct mlxsw_sp_port *mlxsw_sp_port,
			     struct tc_cls_flower_offload *f)
{
	bool ingress;

	if (is_classid_clsact_ingress(f->common.classid))
		ingress = true;
	else if (is_classid_clsact_egress(f->common.classid))
		ingress = false;
	else
		return -EOPNOTSUPP;

	switch (f->command) {
	case TC_CLSFLOWER_REPLACE:
		return mlxsw_sp_flower_replace(mlxsw_sp_port, ingress, f);
	case TC_CLSFLOWER_DESTROY:
		mlxsw_sp_flower_destroy(mlxsw_sp_port, ingress, f);
		return 0;
	case TC_CLSFLOWER_STATS:
		return mlxsw_sp_flower_stats(mlxsw_sp_port, ingress, f);
	default:
		return -EOPNOTSUPP;
	}
}

static int mlxsw_sp_setup_tc(struct net_device *dev, enum tc_setup_type type,
			     void *type_data)
{
	struct mlxsw_sp_port *mlxsw_sp_port = netdev_priv(dev);

	switch (type) {
	case TC_SETUP_CLSMATCHALL:
		return mlxsw_sp_setup_tc_cls_matchall(mlxsw_sp_port, type_data);
>>>>>>> bb176f67
	case TC_SETUP_CLSFLOWER:
		return mlxsw_sp_setup_tc_cls_flower(mlxsw_sp_port, type_data);
	default:
		return -EOPNOTSUPP;
	}
}

static const struct net_device_ops mlxsw_sp_port_netdev_ops = {
	.ndo_open		= mlxsw_sp_port_open,
	.ndo_stop		= mlxsw_sp_port_stop,
	.ndo_start_xmit		= mlxsw_sp_port_xmit,
	.ndo_setup_tc           = mlxsw_sp_setup_tc,
	.ndo_set_rx_mode	= mlxsw_sp_set_rx_mode,
	.ndo_set_mac_address	= mlxsw_sp_port_set_mac_address,
	.ndo_change_mtu		= mlxsw_sp_port_change_mtu,
	.ndo_get_stats64	= mlxsw_sp_port_get_stats64,
	.ndo_has_offload_stats	= mlxsw_sp_port_has_offload_stats,
	.ndo_get_offload_stats	= mlxsw_sp_port_get_offload_stats,
	.ndo_vlan_rx_add_vid	= mlxsw_sp_port_add_vid,
	.ndo_vlan_rx_kill_vid	= mlxsw_sp_port_kill_vid,
	.ndo_get_phys_port_name	= mlxsw_sp_port_get_phys_port_name,
};

static void mlxsw_sp_port_get_drvinfo(struct net_device *dev,
				      struct ethtool_drvinfo *drvinfo)
{
	struct mlxsw_sp_port *mlxsw_sp_port = netdev_priv(dev);
	struct mlxsw_sp *mlxsw_sp = mlxsw_sp_port->mlxsw_sp;

	strlcpy(drvinfo->driver, mlxsw_sp_driver_name, sizeof(drvinfo->driver));
	strlcpy(drvinfo->version, mlxsw_sp_driver_version,
		sizeof(drvinfo->version));
	snprintf(drvinfo->fw_version, sizeof(drvinfo->fw_version),
		 "%d.%d.%d",
		 mlxsw_sp->bus_info->fw_rev.major,
		 mlxsw_sp->bus_info->fw_rev.minor,
		 mlxsw_sp->bus_info->fw_rev.subminor);
	strlcpy(drvinfo->bus_info, mlxsw_sp->bus_info->device_name,
		sizeof(drvinfo->bus_info));
}

static void mlxsw_sp_port_get_pauseparam(struct net_device *dev,
					 struct ethtool_pauseparam *pause)
{
	struct mlxsw_sp_port *mlxsw_sp_port = netdev_priv(dev);

	pause->rx_pause = mlxsw_sp_port->link.rx_pause;
	pause->tx_pause = mlxsw_sp_port->link.tx_pause;
}

static int mlxsw_sp_port_pause_set(struct mlxsw_sp_port *mlxsw_sp_port,
				   struct ethtool_pauseparam *pause)
{
	char pfcc_pl[MLXSW_REG_PFCC_LEN];

	mlxsw_reg_pfcc_pack(pfcc_pl, mlxsw_sp_port->local_port);
	mlxsw_reg_pfcc_pprx_set(pfcc_pl, pause->rx_pause);
	mlxsw_reg_pfcc_pptx_set(pfcc_pl, pause->tx_pause);

	return mlxsw_reg_write(mlxsw_sp_port->mlxsw_sp->core, MLXSW_REG(pfcc),
			       pfcc_pl);
}

static int mlxsw_sp_port_set_pauseparam(struct net_device *dev,
					struct ethtool_pauseparam *pause)
{
	struct mlxsw_sp_port *mlxsw_sp_port = netdev_priv(dev);
	bool pause_en = pause->tx_pause || pause->rx_pause;
	int err;

	if (mlxsw_sp_port->dcb.pfc && mlxsw_sp_port->dcb.pfc->pfc_en) {
		netdev_err(dev, "PFC already enabled on port\n");
		return -EINVAL;
	}

	if (pause->autoneg) {
		netdev_err(dev, "PAUSE frames autonegotiation isn't supported\n");
		return -EINVAL;
	}

	err = mlxsw_sp_port_headroom_set(mlxsw_sp_port, dev->mtu, pause_en);
	if (err) {
		netdev_err(dev, "Failed to configure port's headroom\n");
		return err;
	}

	err = mlxsw_sp_port_pause_set(mlxsw_sp_port, pause);
	if (err) {
		netdev_err(dev, "Failed to set PAUSE parameters\n");
		goto err_port_pause_configure;
	}

	mlxsw_sp_port->link.rx_pause = pause->rx_pause;
	mlxsw_sp_port->link.tx_pause = pause->tx_pause;

	return 0;

err_port_pause_configure:
	pause_en = mlxsw_sp_port_is_pause_en(mlxsw_sp_port);
	mlxsw_sp_port_headroom_set(mlxsw_sp_port, dev->mtu, pause_en);
	return err;
}

struct mlxsw_sp_port_hw_stats {
	char str[ETH_GSTRING_LEN];
	u64 (*getter)(const char *payload);
	bool cells_bytes;
};

static struct mlxsw_sp_port_hw_stats mlxsw_sp_port_hw_stats[] = {
	{
		.str = "a_frames_transmitted_ok",
		.getter = mlxsw_reg_ppcnt_a_frames_transmitted_ok_get,
	},
	{
		.str = "a_frames_received_ok",
		.getter = mlxsw_reg_ppcnt_a_frames_received_ok_get,
	},
	{
		.str = "a_frame_check_sequence_errors",
		.getter = mlxsw_reg_ppcnt_a_frame_check_sequence_errors_get,
	},
	{
		.str = "a_alignment_errors",
		.getter = mlxsw_reg_ppcnt_a_alignment_errors_get,
	},
	{
		.str = "a_octets_transmitted_ok",
		.getter = mlxsw_reg_ppcnt_a_octets_transmitted_ok_get,
	},
	{
		.str = "a_octets_received_ok",
		.getter = mlxsw_reg_ppcnt_a_octets_received_ok_get,
	},
	{
		.str = "a_multicast_frames_xmitted_ok",
		.getter = mlxsw_reg_ppcnt_a_multicast_frames_xmitted_ok_get,
	},
	{
		.str = "a_broadcast_frames_xmitted_ok",
		.getter = mlxsw_reg_ppcnt_a_broadcast_frames_xmitted_ok_get,
	},
	{
		.str = "a_multicast_frames_received_ok",
		.getter = mlxsw_reg_ppcnt_a_multicast_frames_received_ok_get,
	},
	{
		.str = "a_broadcast_frames_received_ok",
		.getter = mlxsw_reg_ppcnt_a_broadcast_frames_received_ok_get,
	},
	{
		.str = "a_in_range_length_errors",
		.getter = mlxsw_reg_ppcnt_a_in_range_length_errors_get,
	},
	{
		.str = "a_out_of_range_length_field",
		.getter = mlxsw_reg_ppcnt_a_out_of_range_length_field_get,
	},
	{
		.str = "a_frame_too_long_errors",
		.getter = mlxsw_reg_ppcnt_a_frame_too_long_errors_get,
	},
	{
		.str = "a_symbol_error_during_carrier",
		.getter = mlxsw_reg_ppcnt_a_symbol_error_during_carrier_get,
	},
	{
		.str = "a_mac_control_frames_transmitted",
		.getter = mlxsw_reg_ppcnt_a_mac_control_frames_transmitted_get,
	},
	{
		.str = "a_mac_control_frames_received",
		.getter = mlxsw_reg_ppcnt_a_mac_control_frames_received_get,
	},
	{
		.str = "a_unsupported_opcodes_received",
		.getter = mlxsw_reg_ppcnt_a_unsupported_opcodes_received_get,
	},
	{
		.str = "a_pause_mac_ctrl_frames_received",
		.getter = mlxsw_reg_ppcnt_a_pause_mac_ctrl_frames_received_get,
	},
	{
		.str = "a_pause_mac_ctrl_frames_xmitted",
		.getter = mlxsw_reg_ppcnt_a_pause_mac_ctrl_frames_transmitted_get,
	},
};

#define MLXSW_SP_PORT_HW_STATS_LEN ARRAY_SIZE(mlxsw_sp_port_hw_stats)

static struct mlxsw_sp_port_hw_stats mlxsw_sp_port_hw_prio_stats[] = {
	{
		.str = "rx_octets_prio",
		.getter = mlxsw_reg_ppcnt_rx_octets_get,
	},
	{
		.str = "rx_frames_prio",
		.getter = mlxsw_reg_ppcnt_rx_frames_get,
	},
	{
		.str = "tx_octets_prio",
		.getter = mlxsw_reg_ppcnt_tx_octets_get,
	},
	{
		.str = "tx_frames_prio",
		.getter = mlxsw_reg_ppcnt_tx_frames_get,
	},
	{
		.str = "rx_pause_prio",
		.getter = mlxsw_reg_ppcnt_rx_pause_get,
	},
	{
		.str = "rx_pause_duration_prio",
		.getter = mlxsw_reg_ppcnt_rx_pause_duration_get,
	},
	{
		.str = "tx_pause_prio",
		.getter = mlxsw_reg_ppcnt_tx_pause_get,
	},
	{
		.str = "tx_pause_duration_prio",
		.getter = mlxsw_reg_ppcnt_tx_pause_duration_get,
	},
};

#define MLXSW_SP_PORT_HW_PRIO_STATS_LEN ARRAY_SIZE(mlxsw_sp_port_hw_prio_stats)

static struct mlxsw_sp_port_hw_stats mlxsw_sp_port_hw_tc_stats[] = {
	{
		.str = "tc_transmit_queue_tc",
		.getter = mlxsw_reg_ppcnt_tc_transmit_queue_get,
		.cells_bytes = true,
	},
	{
		.str = "tc_no_buffer_discard_uc_tc",
		.getter = mlxsw_reg_ppcnt_tc_no_buffer_discard_uc_get,
	},
};

#define MLXSW_SP_PORT_HW_TC_STATS_LEN ARRAY_SIZE(mlxsw_sp_port_hw_tc_stats)

#define MLXSW_SP_PORT_ETHTOOL_STATS_LEN (MLXSW_SP_PORT_HW_STATS_LEN + \
					 (MLXSW_SP_PORT_HW_PRIO_STATS_LEN + \
					  MLXSW_SP_PORT_HW_TC_STATS_LEN) * \
					 IEEE_8021QAZ_MAX_TCS)

static void mlxsw_sp_port_get_prio_strings(u8 **p, int prio)
{
	int i;

	for (i = 0; i < MLXSW_SP_PORT_HW_PRIO_STATS_LEN; i++) {
		snprintf(*p, ETH_GSTRING_LEN, "%s_%d",
			 mlxsw_sp_port_hw_prio_stats[i].str, prio);
		*p += ETH_GSTRING_LEN;
	}
}

static void mlxsw_sp_port_get_tc_strings(u8 **p, int tc)
{
	int i;

	for (i = 0; i < MLXSW_SP_PORT_HW_TC_STATS_LEN; i++) {
		snprintf(*p, ETH_GSTRING_LEN, "%s_%d",
			 mlxsw_sp_port_hw_tc_stats[i].str, tc);
		*p += ETH_GSTRING_LEN;
	}
}

static void mlxsw_sp_port_get_strings(struct net_device *dev,
				      u32 stringset, u8 *data)
{
	u8 *p = data;
	int i;

	switch (stringset) {
	case ETH_SS_STATS:
		for (i = 0; i < MLXSW_SP_PORT_HW_STATS_LEN; i++) {
			memcpy(p, mlxsw_sp_port_hw_stats[i].str,
			       ETH_GSTRING_LEN);
			p += ETH_GSTRING_LEN;
		}

		for (i = 0; i < IEEE_8021QAZ_MAX_TCS; i++)
			mlxsw_sp_port_get_prio_strings(&p, i);

		for (i = 0; i < IEEE_8021QAZ_MAX_TCS; i++)
			mlxsw_sp_port_get_tc_strings(&p, i);

		break;
	}
}

static int mlxsw_sp_port_set_phys_id(struct net_device *dev,
				     enum ethtool_phys_id_state state)
{
	struct mlxsw_sp_port *mlxsw_sp_port = netdev_priv(dev);
	struct mlxsw_sp *mlxsw_sp = mlxsw_sp_port->mlxsw_sp;
	char mlcr_pl[MLXSW_REG_MLCR_LEN];
	bool active;

	switch (state) {
	case ETHTOOL_ID_ACTIVE:
		active = true;
		break;
	case ETHTOOL_ID_INACTIVE:
		active = false;
		break;
	default:
		return -EOPNOTSUPP;
	}

	mlxsw_reg_mlcr_pack(mlcr_pl, mlxsw_sp_port->local_port, active);
	return mlxsw_reg_write(mlxsw_sp->core, MLXSW_REG(mlcr), mlcr_pl);
}

static int
mlxsw_sp_get_hw_stats_by_group(struct mlxsw_sp_port_hw_stats **p_hw_stats,
			       int *p_len, enum mlxsw_reg_ppcnt_grp grp)
{
	switch (grp) {
	case  MLXSW_REG_PPCNT_IEEE_8023_CNT:
		*p_hw_stats = mlxsw_sp_port_hw_stats;
		*p_len = MLXSW_SP_PORT_HW_STATS_LEN;
		break;
	case MLXSW_REG_PPCNT_PRIO_CNT:
		*p_hw_stats = mlxsw_sp_port_hw_prio_stats;
		*p_len = MLXSW_SP_PORT_HW_PRIO_STATS_LEN;
		break;
	case MLXSW_REG_PPCNT_TC_CNT:
		*p_hw_stats = mlxsw_sp_port_hw_tc_stats;
		*p_len = MLXSW_SP_PORT_HW_TC_STATS_LEN;
		break;
	default:
		WARN_ON(1);
		return -EOPNOTSUPP;
	}
	return 0;
}

static void __mlxsw_sp_port_get_stats(struct net_device *dev,
				      enum mlxsw_reg_ppcnt_grp grp, int prio,
				      u64 *data, int data_index)
{
	struct mlxsw_sp_port *mlxsw_sp_port = netdev_priv(dev);
	struct mlxsw_sp *mlxsw_sp = mlxsw_sp_port->mlxsw_sp;
	struct mlxsw_sp_port_hw_stats *hw_stats;
	char ppcnt_pl[MLXSW_REG_PPCNT_LEN];
	int i, len;
	int err;

	err = mlxsw_sp_get_hw_stats_by_group(&hw_stats, &len, grp);
	if (err)
		return;
	mlxsw_sp_port_get_stats_raw(dev, grp, prio, ppcnt_pl);
	for (i = 0; i < len; i++) {
		data[data_index + i] = hw_stats[i].getter(ppcnt_pl);
		if (!hw_stats[i].cells_bytes)
			continue;
		data[data_index + i] = mlxsw_sp_cells_bytes(mlxsw_sp,
							    data[data_index + i]);
	}
}

static void mlxsw_sp_port_get_stats(struct net_device *dev,
				    struct ethtool_stats *stats, u64 *data)
{
	int i, data_index = 0;

	/* IEEE 802.3 Counters */
	__mlxsw_sp_port_get_stats(dev, MLXSW_REG_PPCNT_IEEE_8023_CNT, 0,
				  data, data_index);
	data_index = MLXSW_SP_PORT_HW_STATS_LEN;

	/* Per-Priority Counters */
	for (i = 0; i < IEEE_8021QAZ_MAX_TCS; i++) {
		__mlxsw_sp_port_get_stats(dev, MLXSW_REG_PPCNT_PRIO_CNT, i,
					  data, data_index);
		data_index += MLXSW_SP_PORT_HW_PRIO_STATS_LEN;
	}

	/* Per-TC Counters */
	for (i = 0; i < IEEE_8021QAZ_MAX_TCS; i++) {
		__mlxsw_sp_port_get_stats(dev, MLXSW_REG_PPCNT_TC_CNT, i,
					  data, data_index);
		data_index += MLXSW_SP_PORT_HW_TC_STATS_LEN;
	}
}

static int mlxsw_sp_port_get_sset_count(struct net_device *dev, int sset)
{
	switch (sset) {
	case ETH_SS_STATS:
		return MLXSW_SP_PORT_ETHTOOL_STATS_LEN;
	default:
		return -EOPNOTSUPP;
	}
}

struct mlxsw_sp_port_link_mode {
	enum ethtool_link_mode_bit_indices mask_ethtool;
	u32 mask;
	u32 speed;
};

static const struct mlxsw_sp_port_link_mode mlxsw_sp_port_link_mode[] = {
	{
		.mask		= MLXSW_REG_PTYS_ETH_SPEED_100BASE_T,
		.mask_ethtool	= ETHTOOL_LINK_MODE_100baseT_Full_BIT,
		.speed		= SPEED_100,
	},
	{
		.mask		= MLXSW_REG_PTYS_ETH_SPEED_SGMII |
				  MLXSW_REG_PTYS_ETH_SPEED_1000BASE_KX,
		.mask_ethtool	= ETHTOOL_LINK_MODE_1000baseKX_Full_BIT,
		.speed		= SPEED_1000,
	},
	{
		.mask		= MLXSW_REG_PTYS_ETH_SPEED_10GBASE_T,
		.mask_ethtool	= ETHTOOL_LINK_MODE_10000baseT_Full_BIT,
		.speed		= SPEED_10000,
	},
	{
		.mask		= MLXSW_REG_PTYS_ETH_SPEED_10GBASE_CX4 |
				  MLXSW_REG_PTYS_ETH_SPEED_10GBASE_KX4,
		.mask_ethtool	= ETHTOOL_LINK_MODE_10000baseKX4_Full_BIT,
		.speed		= SPEED_10000,
	},
	{
		.mask		= MLXSW_REG_PTYS_ETH_SPEED_10GBASE_KR |
				  MLXSW_REG_PTYS_ETH_SPEED_10GBASE_CR |
				  MLXSW_REG_PTYS_ETH_SPEED_10GBASE_SR |
				  MLXSW_REG_PTYS_ETH_SPEED_10GBASE_ER_LR,
		.mask_ethtool	= ETHTOOL_LINK_MODE_10000baseKR_Full_BIT,
		.speed		= SPEED_10000,
	},
	{
		.mask		= MLXSW_REG_PTYS_ETH_SPEED_20GBASE_KR2,
		.mask_ethtool	= ETHTOOL_LINK_MODE_20000baseKR2_Full_BIT,
		.speed		= SPEED_20000,
	},
	{
		.mask		= MLXSW_REG_PTYS_ETH_SPEED_40GBASE_CR4,
		.mask_ethtool	= ETHTOOL_LINK_MODE_40000baseCR4_Full_BIT,
		.speed		= SPEED_40000,
	},
	{
		.mask		= MLXSW_REG_PTYS_ETH_SPEED_40GBASE_KR4,
		.mask_ethtool	= ETHTOOL_LINK_MODE_40000baseKR4_Full_BIT,
		.speed		= SPEED_40000,
	},
	{
		.mask		= MLXSW_REG_PTYS_ETH_SPEED_40GBASE_SR4,
		.mask_ethtool	= ETHTOOL_LINK_MODE_40000baseSR4_Full_BIT,
		.speed		= SPEED_40000,
	},
	{
		.mask		= MLXSW_REG_PTYS_ETH_SPEED_40GBASE_LR4_ER4,
		.mask_ethtool	= ETHTOOL_LINK_MODE_40000baseLR4_Full_BIT,
		.speed		= SPEED_40000,
	},
	{
		.mask		= MLXSW_REG_PTYS_ETH_SPEED_25GBASE_CR,
		.mask_ethtool	= ETHTOOL_LINK_MODE_25000baseCR_Full_BIT,
		.speed		= SPEED_25000,
	},
	{
		.mask		= MLXSW_REG_PTYS_ETH_SPEED_25GBASE_KR,
		.mask_ethtool	= ETHTOOL_LINK_MODE_25000baseKR_Full_BIT,
		.speed		= SPEED_25000,
	},
	{
		.mask		= MLXSW_REG_PTYS_ETH_SPEED_25GBASE_SR,
		.mask_ethtool	= ETHTOOL_LINK_MODE_25000baseSR_Full_BIT,
		.speed		= SPEED_25000,
	},
	{
		.mask		= MLXSW_REG_PTYS_ETH_SPEED_25GBASE_SR,
		.mask_ethtool	= ETHTOOL_LINK_MODE_25000baseSR_Full_BIT,
		.speed		= SPEED_25000,
	},
	{
		.mask		= MLXSW_REG_PTYS_ETH_SPEED_50GBASE_CR2,
		.mask_ethtool	= ETHTOOL_LINK_MODE_50000baseCR2_Full_BIT,
		.speed		= SPEED_50000,
	},
	{
		.mask		= MLXSW_REG_PTYS_ETH_SPEED_50GBASE_KR2,
		.mask_ethtool	= ETHTOOL_LINK_MODE_50000baseKR2_Full_BIT,
		.speed		= SPEED_50000,
	},
	{
		.mask		= MLXSW_REG_PTYS_ETH_SPEED_50GBASE_SR2,
		.mask_ethtool	= ETHTOOL_LINK_MODE_50000baseSR2_Full_BIT,
		.speed		= SPEED_50000,
	},
	{
		.mask		= MLXSW_REG_PTYS_ETH_SPEED_56GBASE_R4,
		.mask_ethtool	= ETHTOOL_LINK_MODE_56000baseKR4_Full_BIT,
		.speed		= SPEED_56000,
	},
	{
		.mask		= MLXSW_REG_PTYS_ETH_SPEED_56GBASE_R4,
		.mask_ethtool	= ETHTOOL_LINK_MODE_56000baseCR4_Full_BIT,
		.speed		= SPEED_56000,
	},
	{
		.mask		= MLXSW_REG_PTYS_ETH_SPEED_56GBASE_R4,
		.mask_ethtool	= ETHTOOL_LINK_MODE_56000baseSR4_Full_BIT,
		.speed		= SPEED_56000,
	},
	{
		.mask		= MLXSW_REG_PTYS_ETH_SPEED_56GBASE_R4,
		.mask_ethtool	= ETHTOOL_LINK_MODE_56000baseLR4_Full_BIT,
		.speed		= SPEED_56000,
	},
	{
		.mask		= MLXSW_REG_PTYS_ETH_SPEED_100GBASE_CR4,
		.mask_ethtool	= ETHTOOL_LINK_MODE_100000baseCR4_Full_BIT,
		.speed		= SPEED_100000,
	},
	{
		.mask		= MLXSW_REG_PTYS_ETH_SPEED_100GBASE_SR4,
		.mask_ethtool	= ETHTOOL_LINK_MODE_100000baseSR4_Full_BIT,
		.speed		= SPEED_100000,
	},
	{
		.mask		= MLXSW_REG_PTYS_ETH_SPEED_100GBASE_KR4,
		.mask_ethtool	= ETHTOOL_LINK_MODE_100000baseKR4_Full_BIT,
		.speed		= SPEED_100000,
	},
	{
		.mask		= MLXSW_REG_PTYS_ETH_SPEED_100GBASE_LR4_ER4,
		.mask_ethtool	= ETHTOOL_LINK_MODE_100000baseLR4_ER4_Full_BIT,
		.speed		= SPEED_100000,
	},
};

#define MLXSW_SP_PORT_LINK_MODE_LEN ARRAY_SIZE(mlxsw_sp_port_link_mode)

static void
mlxsw_sp_from_ptys_supported_port(u32 ptys_eth_proto,
				  struct ethtool_link_ksettings *cmd)
{
	if (ptys_eth_proto & (MLXSW_REG_PTYS_ETH_SPEED_10GBASE_CR |
			      MLXSW_REG_PTYS_ETH_SPEED_10GBASE_SR |
			      MLXSW_REG_PTYS_ETH_SPEED_40GBASE_CR4 |
			      MLXSW_REG_PTYS_ETH_SPEED_40GBASE_SR4 |
			      MLXSW_REG_PTYS_ETH_SPEED_100GBASE_SR4 |
			      MLXSW_REG_PTYS_ETH_SPEED_SGMII))
		ethtool_link_ksettings_add_link_mode(cmd, supported, FIBRE);

	if (ptys_eth_proto & (MLXSW_REG_PTYS_ETH_SPEED_10GBASE_KR |
			      MLXSW_REG_PTYS_ETH_SPEED_10GBASE_KX4 |
			      MLXSW_REG_PTYS_ETH_SPEED_40GBASE_KR4 |
			      MLXSW_REG_PTYS_ETH_SPEED_100GBASE_KR4 |
			      MLXSW_REG_PTYS_ETH_SPEED_1000BASE_KX))
		ethtool_link_ksettings_add_link_mode(cmd, supported, Backplane);
}

static void mlxsw_sp_from_ptys_link(u32 ptys_eth_proto, unsigned long *mode)
{
	int i;

	for (i = 0; i < MLXSW_SP_PORT_LINK_MODE_LEN; i++) {
		if (ptys_eth_proto & mlxsw_sp_port_link_mode[i].mask)
			__set_bit(mlxsw_sp_port_link_mode[i].mask_ethtool,
				  mode);
	}
}

static void mlxsw_sp_from_ptys_speed_duplex(bool carrier_ok, u32 ptys_eth_proto,
					    struct ethtool_link_ksettings *cmd)
{
	u32 speed = SPEED_UNKNOWN;
	u8 duplex = DUPLEX_UNKNOWN;
	int i;

	if (!carrier_ok)
		goto out;

	for (i = 0; i < MLXSW_SP_PORT_LINK_MODE_LEN; i++) {
		if (ptys_eth_proto & mlxsw_sp_port_link_mode[i].mask) {
			speed = mlxsw_sp_port_link_mode[i].speed;
			duplex = DUPLEX_FULL;
			break;
		}
	}
out:
	cmd->base.speed = speed;
	cmd->base.duplex = duplex;
}

static u8 mlxsw_sp_port_connector_port(u32 ptys_eth_proto)
{
	if (ptys_eth_proto & (MLXSW_REG_PTYS_ETH_SPEED_10GBASE_SR |
			      MLXSW_REG_PTYS_ETH_SPEED_40GBASE_SR4 |
			      MLXSW_REG_PTYS_ETH_SPEED_100GBASE_SR4 |
			      MLXSW_REG_PTYS_ETH_SPEED_SGMII))
		return PORT_FIBRE;

	if (ptys_eth_proto & (MLXSW_REG_PTYS_ETH_SPEED_10GBASE_CR |
			      MLXSW_REG_PTYS_ETH_SPEED_40GBASE_CR4 |
			      MLXSW_REG_PTYS_ETH_SPEED_100GBASE_CR4))
		return PORT_DA;

	if (ptys_eth_proto & (MLXSW_REG_PTYS_ETH_SPEED_10GBASE_KR |
			      MLXSW_REG_PTYS_ETH_SPEED_10GBASE_KX4 |
			      MLXSW_REG_PTYS_ETH_SPEED_40GBASE_KR4 |
			      MLXSW_REG_PTYS_ETH_SPEED_100GBASE_KR4))
		return PORT_NONE;

	return PORT_OTHER;
}

static u32
mlxsw_sp_to_ptys_advert_link(const struct ethtool_link_ksettings *cmd)
{
	u32 ptys_proto = 0;
	int i;

	for (i = 0; i < MLXSW_SP_PORT_LINK_MODE_LEN; i++) {
		if (test_bit(mlxsw_sp_port_link_mode[i].mask_ethtool,
			     cmd->link_modes.advertising))
			ptys_proto |= mlxsw_sp_port_link_mode[i].mask;
	}
	return ptys_proto;
}

static u32 mlxsw_sp_to_ptys_speed(u32 speed)
{
	u32 ptys_proto = 0;
	int i;

	for (i = 0; i < MLXSW_SP_PORT_LINK_MODE_LEN; i++) {
		if (speed == mlxsw_sp_port_link_mode[i].speed)
			ptys_proto |= mlxsw_sp_port_link_mode[i].mask;
	}
	return ptys_proto;
}

static u32 mlxsw_sp_to_ptys_upper_speed(u32 upper_speed)
{
	u32 ptys_proto = 0;
	int i;

	for (i = 0; i < MLXSW_SP_PORT_LINK_MODE_LEN; i++) {
		if (mlxsw_sp_port_link_mode[i].speed <= upper_speed)
			ptys_proto |= mlxsw_sp_port_link_mode[i].mask;
	}
	return ptys_proto;
}

static void mlxsw_sp_port_get_link_supported(u32 eth_proto_cap,
					     struct ethtool_link_ksettings *cmd)
{
	ethtool_link_ksettings_add_link_mode(cmd, supported, Asym_Pause);
	ethtool_link_ksettings_add_link_mode(cmd, supported, Autoneg);
	ethtool_link_ksettings_add_link_mode(cmd, supported, Pause);

	mlxsw_sp_from_ptys_supported_port(eth_proto_cap, cmd);
	mlxsw_sp_from_ptys_link(eth_proto_cap, cmd->link_modes.supported);
}

static void mlxsw_sp_port_get_link_advertise(u32 eth_proto_admin, bool autoneg,
					     struct ethtool_link_ksettings *cmd)
{
	if (!autoneg)
		return;

	ethtool_link_ksettings_add_link_mode(cmd, advertising, Autoneg);
	mlxsw_sp_from_ptys_link(eth_proto_admin, cmd->link_modes.advertising);
}

static void
mlxsw_sp_port_get_link_lp_advertise(u32 eth_proto_lp, u8 autoneg_status,
				    struct ethtool_link_ksettings *cmd)
{
	if (autoneg_status != MLXSW_REG_PTYS_AN_STATUS_OK || !eth_proto_lp)
		return;

	ethtool_link_ksettings_add_link_mode(cmd, lp_advertising, Autoneg);
	mlxsw_sp_from_ptys_link(eth_proto_lp, cmd->link_modes.lp_advertising);
}

static int mlxsw_sp_port_get_link_ksettings(struct net_device *dev,
					    struct ethtool_link_ksettings *cmd)
{
	u32 eth_proto_cap, eth_proto_admin, eth_proto_oper, eth_proto_lp;
	struct mlxsw_sp_port *mlxsw_sp_port = netdev_priv(dev);
	struct mlxsw_sp *mlxsw_sp = mlxsw_sp_port->mlxsw_sp;
	char ptys_pl[MLXSW_REG_PTYS_LEN];
	u8 autoneg_status;
	bool autoneg;
	int err;

	autoneg = mlxsw_sp_port->link.autoneg;
	mlxsw_reg_ptys_eth_pack(ptys_pl, mlxsw_sp_port->local_port, 0);
	err = mlxsw_reg_query(mlxsw_sp->core, MLXSW_REG(ptys), ptys_pl);
	if (err)
		return err;
	mlxsw_reg_ptys_eth_unpack(ptys_pl, &eth_proto_cap, &eth_proto_admin,
				  &eth_proto_oper);

	mlxsw_sp_port_get_link_supported(eth_proto_cap, cmd);

	mlxsw_sp_port_get_link_advertise(eth_proto_admin, autoneg, cmd);

	eth_proto_lp = mlxsw_reg_ptys_eth_proto_lp_advertise_get(ptys_pl);
	autoneg_status = mlxsw_reg_ptys_an_status_get(ptys_pl);
	mlxsw_sp_port_get_link_lp_advertise(eth_proto_lp, autoneg_status, cmd);

	cmd->base.autoneg = autoneg ? AUTONEG_ENABLE : AUTONEG_DISABLE;
	cmd->base.port = mlxsw_sp_port_connector_port(eth_proto_oper);
	mlxsw_sp_from_ptys_speed_duplex(netif_carrier_ok(dev), eth_proto_oper,
					cmd);

	return 0;
}

static int
mlxsw_sp_port_set_link_ksettings(struct net_device *dev,
				 const struct ethtool_link_ksettings *cmd)
{
	struct mlxsw_sp_port *mlxsw_sp_port = netdev_priv(dev);
	struct mlxsw_sp *mlxsw_sp = mlxsw_sp_port->mlxsw_sp;
	char ptys_pl[MLXSW_REG_PTYS_LEN];
	u32 eth_proto_cap, eth_proto_new;
	bool autoneg;
	int err;

	mlxsw_reg_ptys_eth_pack(ptys_pl, mlxsw_sp_port->local_port, 0);
	err = mlxsw_reg_query(mlxsw_sp->core, MLXSW_REG(ptys), ptys_pl);
	if (err)
		return err;
	mlxsw_reg_ptys_eth_unpack(ptys_pl, &eth_proto_cap, NULL, NULL);

	autoneg = cmd->base.autoneg == AUTONEG_ENABLE;
	eth_proto_new = autoneg ?
		mlxsw_sp_to_ptys_advert_link(cmd) :
		mlxsw_sp_to_ptys_speed(cmd->base.speed);

	eth_proto_new = eth_proto_new & eth_proto_cap;
	if (!eth_proto_new) {
		netdev_err(dev, "No supported speed requested\n");
		return -EINVAL;
	}

	mlxsw_reg_ptys_eth_pack(ptys_pl, mlxsw_sp_port->local_port,
				eth_proto_new);
	err = mlxsw_reg_write(mlxsw_sp->core, MLXSW_REG(ptys), ptys_pl);
	if (err)
		return err;

	if (!netif_running(dev))
		return 0;

	mlxsw_sp_port->link.autoneg = autoneg;

	mlxsw_sp_port_admin_status_set(mlxsw_sp_port, false);
	mlxsw_sp_port_admin_status_set(mlxsw_sp_port, true);

	return 0;
}

static int mlxsw_sp_flash_device(struct net_device *dev,
				 struct ethtool_flash *flash)
{
	struct mlxsw_sp_port *mlxsw_sp_port = netdev_priv(dev);
	struct mlxsw_sp *mlxsw_sp = mlxsw_sp_port->mlxsw_sp;
	const struct firmware *firmware;
	int err;

	if (flash->region != ETHTOOL_FLASH_ALL_REGIONS)
		return -EOPNOTSUPP;
<<<<<<< HEAD
=======

	dev_hold(dev);
	rtnl_unlock();

	err = request_firmware_direct(&firmware, flash->data, &dev->dev);
	if (err)
		goto out;
	err = mlxsw_sp_firmware_flash(mlxsw_sp, firmware);
	release_firmware(firmware);
out:
	rtnl_lock();
	dev_put(dev);
	return err;
}

#define MLXSW_SP_I2C_ADDR_LOW 0x50
#define MLXSW_SP_I2C_ADDR_HIGH 0x51
#define MLXSW_SP_EEPROM_PAGE_LENGTH 256

static int mlxsw_sp_query_module_eeprom(struct mlxsw_sp_port *mlxsw_sp_port,
					u16 offset, u16 size, void *data,
					unsigned int *p_read_size)
{
	struct mlxsw_sp *mlxsw_sp = mlxsw_sp_port->mlxsw_sp;
	char eeprom_tmp[MLXSW_SP_REG_MCIA_EEPROM_SIZE];
	char mcia_pl[MLXSW_REG_MCIA_LEN];
	u16 i2c_addr;
	int status;
	int err;

	size = min_t(u16, size, MLXSW_SP_REG_MCIA_EEPROM_SIZE);

	if (offset < MLXSW_SP_EEPROM_PAGE_LENGTH &&
	    offset + size > MLXSW_SP_EEPROM_PAGE_LENGTH)
		/* Cross pages read, read until offset 256 in low page */
		size = MLXSW_SP_EEPROM_PAGE_LENGTH - offset;

	i2c_addr = MLXSW_SP_I2C_ADDR_LOW;
	if (offset >= MLXSW_SP_EEPROM_PAGE_LENGTH) {
		i2c_addr = MLXSW_SP_I2C_ADDR_HIGH;
		offset -= MLXSW_SP_EEPROM_PAGE_LENGTH;
	}

	mlxsw_reg_mcia_pack(mcia_pl, mlxsw_sp_port->mapping.module,
			    0, 0, offset, size, i2c_addr);

	err = mlxsw_reg_query(mlxsw_sp->core, MLXSW_REG(mcia), mcia_pl);
	if (err)
		return err;

	status = mlxsw_reg_mcia_status_get(mcia_pl);
	if (status)
		return -EIO;

	mlxsw_reg_mcia_eeprom_memcpy_from(mcia_pl, eeprom_tmp);
	memcpy(data, eeprom_tmp, size);
	*p_read_size = size;

	return 0;
}

enum mlxsw_sp_eeprom_module_info_rev_id {
	MLXSW_SP_EEPROM_MODULE_INFO_REV_ID_UNSPC      = 0x00,
	MLXSW_SP_EEPROM_MODULE_INFO_REV_ID_8436       = 0x01,
	MLXSW_SP_EEPROM_MODULE_INFO_REV_ID_8636       = 0x03,
};

enum mlxsw_sp_eeprom_module_info_id {
	MLXSW_SP_EEPROM_MODULE_INFO_ID_SFP              = 0x03,
	MLXSW_SP_EEPROM_MODULE_INFO_ID_QSFP             = 0x0C,
	MLXSW_SP_EEPROM_MODULE_INFO_ID_QSFP_PLUS        = 0x0D,
	MLXSW_SP_EEPROM_MODULE_INFO_ID_QSFP28           = 0x11,
};

enum mlxsw_sp_eeprom_module_info {
	MLXSW_SP_EEPROM_MODULE_INFO_ID,
	MLXSW_SP_EEPROM_MODULE_INFO_REV_ID,
	MLXSW_SP_EEPROM_MODULE_INFO_SIZE,
};

static int mlxsw_sp_get_module_info(struct net_device *netdev,
				    struct ethtool_modinfo *modinfo)
{
	struct mlxsw_sp_port *mlxsw_sp_port = netdev_priv(netdev);
	u8 module_info[MLXSW_SP_EEPROM_MODULE_INFO_SIZE];
	u8 module_rev_id, module_id;
	unsigned int read_size;
	int err;

	err = mlxsw_sp_query_module_eeprom(mlxsw_sp_port, 0,
					   MLXSW_SP_EEPROM_MODULE_INFO_SIZE,
					   module_info, &read_size);
	if (err)
		return err;

	if (read_size < MLXSW_SP_EEPROM_MODULE_INFO_SIZE)
		return -EIO;

	module_rev_id = module_info[MLXSW_SP_EEPROM_MODULE_INFO_REV_ID];
	module_id = module_info[MLXSW_SP_EEPROM_MODULE_INFO_ID];

	switch (module_id) {
	case MLXSW_SP_EEPROM_MODULE_INFO_ID_QSFP:
		modinfo->type       = ETH_MODULE_SFF_8436;
		modinfo->eeprom_len = ETH_MODULE_SFF_8436_LEN;
		break;
	case MLXSW_SP_EEPROM_MODULE_INFO_ID_QSFP_PLUS:
	case MLXSW_SP_EEPROM_MODULE_INFO_ID_QSFP28:
		if (module_id  == MLXSW_SP_EEPROM_MODULE_INFO_ID_QSFP28 ||
		    module_rev_id >= MLXSW_SP_EEPROM_MODULE_INFO_REV_ID_8636) {
			modinfo->type       = ETH_MODULE_SFF_8636;
			modinfo->eeprom_len = ETH_MODULE_SFF_8636_LEN;
		} else {
			modinfo->type       = ETH_MODULE_SFF_8436;
			modinfo->eeprom_len = ETH_MODULE_SFF_8436_LEN;
		}
		break;
	case MLXSW_SP_EEPROM_MODULE_INFO_ID_SFP:
		modinfo->type       = ETH_MODULE_SFF_8472;
		modinfo->eeprom_len = ETH_MODULE_SFF_8472_LEN;
		break;
	default:
		return -EINVAL;
	}

	return 0;
}

static int mlxsw_sp_get_module_eeprom(struct net_device *netdev,
				      struct ethtool_eeprom *ee,
				      u8 *data)
{
	struct mlxsw_sp_port *mlxsw_sp_port = netdev_priv(netdev);
	int offset = ee->offset;
	unsigned int read_size;
	int i = 0;
	int err;

	if (!ee->len)
		return -EINVAL;

	memset(data, 0, ee->len);

	while (i < ee->len) {
		err = mlxsw_sp_query_module_eeprom(mlxsw_sp_port, offset,
						   ee->len - i, data + i,
						   &read_size);
		if (err) {
			netdev_err(mlxsw_sp_port->dev, "Eeprom query failed\n");
			return err;
		}

		i += read_size;
		offset += read_size;
	}

	return 0;
}

static const struct ethtool_ops mlxsw_sp_port_ethtool_ops = {
	.get_drvinfo		= mlxsw_sp_port_get_drvinfo,
	.get_link		= ethtool_op_get_link,
	.get_pauseparam		= mlxsw_sp_port_get_pauseparam,
	.set_pauseparam		= mlxsw_sp_port_set_pauseparam,
	.get_strings		= mlxsw_sp_port_get_strings,
	.set_phys_id		= mlxsw_sp_port_set_phys_id,
	.get_ethtool_stats	= mlxsw_sp_port_get_stats,
	.get_sset_count		= mlxsw_sp_port_get_sset_count,
	.get_link_ksettings	= mlxsw_sp_port_get_link_ksettings,
	.set_link_ksettings	= mlxsw_sp_port_set_link_ksettings,
	.flash_device		= mlxsw_sp_flash_device,
	.get_module_info	= mlxsw_sp_get_module_info,
	.get_module_eeprom	= mlxsw_sp_get_module_eeprom,
};

static int
mlxsw_sp_port_speed_by_width_set(struct mlxsw_sp_port *mlxsw_sp_port, u8 width)
{
	struct mlxsw_sp *mlxsw_sp = mlxsw_sp_port->mlxsw_sp;
	u32 upper_speed = MLXSW_SP_PORT_BASE_SPEED * width;
	char ptys_pl[MLXSW_REG_PTYS_LEN];
	u32 eth_proto_admin;

	eth_proto_admin = mlxsw_sp_to_ptys_upper_speed(upper_speed);
	mlxsw_reg_ptys_eth_pack(ptys_pl, mlxsw_sp_port->local_port,
				eth_proto_admin);
	return mlxsw_reg_write(mlxsw_sp->core, MLXSW_REG(ptys), ptys_pl);
}
>>>>>>> bb176f67

	dev_hold(dev);
	rtnl_unlock();

	err = request_firmware_direct(&firmware, flash->data, &dev->dev);
	if (err)
		goto out;
	err = mlxsw_sp_firmware_flash(mlxsw_sp, firmware);
	release_firmware(firmware);
out:
	rtnl_lock();
	dev_put(dev);
	return err;
}

#define MLXSW_SP_QSFP_I2C_ADDR 0x50

static int mlxsw_sp_query_module_eeprom(struct mlxsw_sp_port *mlxsw_sp_port,
					u16 offset, u16 size, void *data,
					unsigned int *p_read_size)
{
	struct mlxsw_sp *mlxsw_sp = mlxsw_sp_port->mlxsw_sp;
	char eeprom_tmp[MLXSW_SP_REG_MCIA_EEPROM_SIZE];
	char mcia_pl[MLXSW_REG_MCIA_LEN];
	int status;
	int err;

	size = min_t(u16, size, MLXSW_SP_REG_MCIA_EEPROM_SIZE);
	mlxsw_reg_mcia_pack(mcia_pl, mlxsw_sp_port->mapping.module,
			    0, 0, offset, size, MLXSW_SP_QSFP_I2C_ADDR);

	err = mlxsw_reg_query(mlxsw_sp->core, MLXSW_REG(mcia), mcia_pl);
	if (err)
		return err;

	status = mlxsw_reg_mcia_status_get(mcia_pl);
	if (status)
		return -EIO;

	mlxsw_reg_mcia_eeprom_memcpy_from(mcia_pl, eeprom_tmp);
	memcpy(data, eeprom_tmp, size);
	*p_read_size = size;

	return 0;
}

enum mlxsw_sp_eeprom_module_info_rev_id {
	MLXSW_SP_EEPROM_MODULE_INFO_REV_ID_UNSPC      = 0x00,
	MLXSW_SP_EEPROM_MODULE_INFO_REV_ID_8436       = 0x01,
	MLXSW_SP_EEPROM_MODULE_INFO_REV_ID_8636       = 0x03,
};

enum mlxsw_sp_eeprom_module_info_id {
	MLXSW_SP_EEPROM_MODULE_INFO_ID_SFP              = 0x03,
	MLXSW_SP_EEPROM_MODULE_INFO_ID_QSFP             = 0x0C,
	MLXSW_SP_EEPROM_MODULE_INFO_ID_QSFP_PLUS        = 0x0D,
	MLXSW_SP_EEPROM_MODULE_INFO_ID_QSFP28           = 0x11,
};

enum mlxsw_sp_eeprom_module_info {
	MLXSW_SP_EEPROM_MODULE_INFO_ID,
	MLXSW_SP_EEPROM_MODULE_INFO_REV_ID,
	MLXSW_SP_EEPROM_MODULE_INFO_SIZE,
};

static int mlxsw_sp_get_module_info(struct net_device *netdev,
				    struct ethtool_modinfo *modinfo)
{
	struct mlxsw_sp_port *mlxsw_sp_port = netdev_priv(netdev);
	u8 module_info[MLXSW_SP_EEPROM_MODULE_INFO_SIZE];
	u8 module_rev_id, module_id;
	unsigned int read_size;
	int err;

	err = mlxsw_sp_query_module_eeprom(mlxsw_sp_port, 0,
					   MLXSW_SP_EEPROM_MODULE_INFO_SIZE,
					   module_info, &read_size);
	if (err)
		return err;

	if (read_size < MLXSW_SP_EEPROM_MODULE_INFO_SIZE)
		return -EIO;

	module_rev_id = module_info[MLXSW_SP_EEPROM_MODULE_INFO_REV_ID];
	module_id = module_info[MLXSW_SP_EEPROM_MODULE_INFO_ID];

	switch (module_id) {
	case MLXSW_SP_EEPROM_MODULE_INFO_ID_QSFP:
		modinfo->type       = ETH_MODULE_SFF_8436;
		modinfo->eeprom_len = ETH_MODULE_SFF_8436_LEN;
		break;
	case MLXSW_SP_EEPROM_MODULE_INFO_ID_QSFP_PLUS:
	case MLXSW_SP_EEPROM_MODULE_INFO_ID_QSFP28:
		if (module_id  == MLXSW_SP_EEPROM_MODULE_INFO_ID_QSFP28 ||
		    module_rev_id >= MLXSW_SP_EEPROM_MODULE_INFO_REV_ID_8636) {
			modinfo->type       = ETH_MODULE_SFF_8636;
			modinfo->eeprom_len = ETH_MODULE_SFF_8636_LEN;
		} else {
			modinfo->type       = ETH_MODULE_SFF_8436;
			modinfo->eeprom_len = ETH_MODULE_SFF_8436_LEN;
		}
		break;
	case MLXSW_SP_EEPROM_MODULE_INFO_ID_SFP:
		modinfo->type       = ETH_MODULE_SFF_8472;
		modinfo->eeprom_len = ETH_MODULE_SFF_8472_LEN;
		break;
	default:
		return -EINVAL;
	}

	return 0;
}

static int mlxsw_sp_get_module_eeprom(struct net_device *netdev,
				      struct ethtool_eeprom *ee,
				      u8 *data)
{
	struct mlxsw_sp_port *mlxsw_sp_port = netdev_priv(netdev);
	int offset = ee->offset;
	unsigned int read_size;
	int i = 0;
	int err;

	if (!ee->len)
		return -EINVAL;

	memset(data, 0, ee->len);

	while (i < ee->len) {
		err = mlxsw_sp_query_module_eeprom(mlxsw_sp_port, offset,
						   ee->len - i, data + i,
						   &read_size);
		if (err) {
			netdev_err(mlxsw_sp_port->dev, "Eeprom query failed\n");
			return err;
		}

		i += read_size;
		offset += read_size;
	}

	return 0;
}

static const struct ethtool_ops mlxsw_sp_port_ethtool_ops = {
	.get_drvinfo		= mlxsw_sp_port_get_drvinfo,
	.get_link		= ethtool_op_get_link,
	.get_pauseparam		= mlxsw_sp_port_get_pauseparam,
	.set_pauseparam		= mlxsw_sp_port_set_pauseparam,
	.get_strings		= mlxsw_sp_port_get_strings,
	.set_phys_id		= mlxsw_sp_port_set_phys_id,
	.get_ethtool_stats	= mlxsw_sp_port_get_stats,
	.get_sset_count		= mlxsw_sp_port_get_sset_count,
	.get_link_ksettings	= mlxsw_sp_port_get_link_ksettings,
	.set_link_ksettings	= mlxsw_sp_port_set_link_ksettings,
	.flash_device		= mlxsw_sp_flash_device,
	.get_module_info	= mlxsw_sp_get_module_info,
	.get_module_eeprom	= mlxsw_sp_get_module_eeprom,
};

static int
mlxsw_sp_port_speed_by_width_set(struct mlxsw_sp_port *mlxsw_sp_port, u8 width)
{
	struct mlxsw_sp *mlxsw_sp = mlxsw_sp_port->mlxsw_sp;
	u32 upper_speed = MLXSW_SP_PORT_BASE_SPEED * width;
	char ptys_pl[MLXSW_REG_PTYS_LEN];
	u32 eth_proto_admin;

	eth_proto_admin = mlxsw_sp_to_ptys_upper_speed(upper_speed);
	mlxsw_reg_ptys_eth_pack(ptys_pl, mlxsw_sp_port->local_port,
				eth_proto_admin);
	return mlxsw_reg_write(mlxsw_sp->core, MLXSW_REG(ptys), ptys_pl);
}

int mlxsw_sp_port_ets_set(struct mlxsw_sp_port *mlxsw_sp_port,
			  enum mlxsw_reg_qeec_hr hr, u8 index, u8 next_index,
			  bool dwrr, u8 dwrr_weight)
{
	struct mlxsw_sp *mlxsw_sp = mlxsw_sp_port->mlxsw_sp;
	char qeec_pl[MLXSW_REG_QEEC_LEN];

	mlxsw_reg_qeec_pack(qeec_pl, mlxsw_sp_port->local_port, hr, index,
			    next_index);
	mlxsw_reg_qeec_de_set(qeec_pl, true);
	mlxsw_reg_qeec_dwrr_set(qeec_pl, dwrr);
	mlxsw_reg_qeec_dwrr_weight_set(qeec_pl, dwrr_weight);
	return mlxsw_reg_write(mlxsw_sp->core, MLXSW_REG(qeec), qeec_pl);
}

int mlxsw_sp_port_ets_maxrate_set(struct mlxsw_sp_port *mlxsw_sp_port,
				  enum mlxsw_reg_qeec_hr hr, u8 index,
				  u8 next_index, u32 maxrate)
{
	struct mlxsw_sp *mlxsw_sp = mlxsw_sp_port->mlxsw_sp;
	char qeec_pl[MLXSW_REG_QEEC_LEN];

	mlxsw_reg_qeec_pack(qeec_pl, mlxsw_sp_port->local_port, hr, index,
			    next_index);
	mlxsw_reg_qeec_mase_set(qeec_pl, true);
	mlxsw_reg_qeec_max_shaper_rate_set(qeec_pl, maxrate);
	return mlxsw_reg_write(mlxsw_sp->core, MLXSW_REG(qeec), qeec_pl);
}

int mlxsw_sp_port_prio_tc_set(struct mlxsw_sp_port *mlxsw_sp_port,
			      u8 switch_prio, u8 tclass)
{
	struct mlxsw_sp *mlxsw_sp = mlxsw_sp_port->mlxsw_sp;
	char qtct_pl[MLXSW_REG_QTCT_LEN];

	mlxsw_reg_qtct_pack(qtct_pl, mlxsw_sp_port->local_port, switch_prio,
			    tclass);
	return mlxsw_reg_write(mlxsw_sp->core, MLXSW_REG(qtct), qtct_pl);
}

static int mlxsw_sp_port_ets_init(struct mlxsw_sp_port *mlxsw_sp_port)
{
	int err, i;

	/* Setup the elements hierarcy, so that each TC is linked to
	 * one subgroup, which are all member in the same group.
	 */
	err = mlxsw_sp_port_ets_set(mlxsw_sp_port,
				    MLXSW_REG_QEEC_HIERARCY_GROUP, 0, 0, false,
				    0);
	if (err)
		return err;
	for (i = 0; i < IEEE_8021QAZ_MAX_TCS; i++) {
		err = mlxsw_sp_port_ets_set(mlxsw_sp_port,
					    MLXSW_REG_QEEC_HIERARCY_SUBGROUP, i,
					    0, false, 0);
		if (err)
			return err;
	}
	for (i = 0; i < IEEE_8021QAZ_MAX_TCS; i++) {
		err = mlxsw_sp_port_ets_set(mlxsw_sp_port,
					    MLXSW_REG_QEEC_HIERARCY_TC, i, i,
					    false, 0);
		if (err)
			return err;
	}

	/* Make sure the max shaper is disabled in all hierarcies that
	 * support it.
	 */
	err = mlxsw_sp_port_ets_maxrate_set(mlxsw_sp_port,
					    MLXSW_REG_QEEC_HIERARCY_PORT, 0, 0,
					    MLXSW_REG_QEEC_MAS_DIS);
	if (err)
		return err;
	for (i = 0; i < IEEE_8021QAZ_MAX_TCS; i++) {
		err = mlxsw_sp_port_ets_maxrate_set(mlxsw_sp_port,
						    MLXSW_REG_QEEC_HIERARCY_SUBGROUP,
						    i, 0,
						    MLXSW_REG_QEEC_MAS_DIS);
		if (err)
			return err;
	}
	for (i = 0; i < IEEE_8021QAZ_MAX_TCS; i++) {
		err = mlxsw_sp_port_ets_maxrate_set(mlxsw_sp_port,
						    MLXSW_REG_QEEC_HIERARCY_TC,
						    i, i,
						    MLXSW_REG_QEEC_MAS_DIS);
		if (err)
			return err;
	}

	/* Map all priorities to traffic class 0. */
	for (i = 0; i < IEEE_8021QAZ_MAX_TCS; i++) {
		err = mlxsw_sp_port_prio_tc_set(mlxsw_sp_port, i, 0);
		if (err)
			return err;
	}

	return 0;
}

static int mlxsw_sp_port_create(struct mlxsw_sp *mlxsw_sp, u8 local_port,
				bool split, u8 module, u8 width, u8 lane)
{
	struct mlxsw_sp_port_vlan *mlxsw_sp_port_vlan;
	struct mlxsw_sp_port *mlxsw_sp_port;
	struct net_device *dev;
	int err;

	err = mlxsw_core_port_init(mlxsw_sp->core, local_port);
	if (err) {
		dev_err(mlxsw_sp->bus_info->dev, "Port %d: Failed to init core port\n",
			local_port);
		return err;
	}

	dev = alloc_etherdev(sizeof(struct mlxsw_sp_port));
	if (!dev) {
		err = -ENOMEM;
		goto err_alloc_etherdev;
	}
	SET_NETDEV_DEV(dev, mlxsw_sp->bus_info->dev);
	mlxsw_sp_port = netdev_priv(dev);
	mlxsw_sp_port->dev = dev;
	mlxsw_sp_port->mlxsw_sp = mlxsw_sp;
	mlxsw_sp_port->local_port = local_port;
	mlxsw_sp_port->pvid = 1;
	mlxsw_sp_port->split = split;
	mlxsw_sp_port->mapping.module = module;
	mlxsw_sp_port->mapping.width = width;
	mlxsw_sp_port->mapping.lane = lane;
	mlxsw_sp_port->link.autoneg = 1;
	INIT_LIST_HEAD(&mlxsw_sp_port->vlans_list);
	INIT_LIST_HEAD(&mlxsw_sp_port->mall_tc_list);

	mlxsw_sp_port->pcpu_stats =
		netdev_alloc_pcpu_stats(struct mlxsw_sp_port_pcpu_stats);
	if (!mlxsw_sp_port->pcpu_stats) {
		err = -ENOMEM;
		goto err_alloc_stats;
	}

	mlxsw_sp_port->sample = kzalloc(sizeof(*mlxsw_sp_port->sample),
					GFP_KERNEL);
	if (!mlxsw_sp_port->sample) {
		err = -ENOMEM;
		goto err_alloc_sample;
	}

	mlxsw_sp_port->hw_stats.cache =
		kzalloc(sizeof(*mlxsw_sp_port->hw_stats.cache), GFP_KERNEL);

	if (!mlxsw_sp_port->hw_stats.cache) {
		err = -ENOMEM;
		goto err_alloc_hw_stats;
	}
	INIT_DELAYED_WORK(&mlxsw_sp_port->hw_stats.update_dw,
			  &update_stats_cache);

	dev->netdev_ops = &mlxsw_sp_port_netdev_ops;
	dev->ethtool_ops = &mlxsw_sp_port_ethtool_ops;

	err = mlxsw_sp_port_module_map(mlxsw_sp_port, module, width, lane);
	if (err) {
		dev_err(mlxsw_sp->bus_info->dev, "Port %d: Failed to map module\n",
			mlxsw_sp_port->local_port);
		goto err_port_module_map;
	}

	err = mlxsw_sp_port_swid_set(mlxsw_sp_port, 0);
	if (err) {
		dev_err(mlxsw_sp->bus_info->dev, "Port %d: Failed to set SWID\n",
			mlxsw_sp_port->local_port);
		goto err_port_swid_set;
	}

	err = mlxsw_sp_port_dev_addr_init(mlxsw_sp_port);
	if (err) {
		dev_err(mlxsw_sp->bus_info->dev, "Port %d: Unable to init port mac address\n",
			mlxsw_sp_port->local_port);
		goto err_dev_addr_init;
	}

	netif_carrier_off(dev);

	dev->features |= NETIF_F_NETNS_LOCAL | NETIF_F_LLTX | NETIF_F_SG |
			 NETIF_F_HW_VLAN_CTAG_FILTER | NETIF_F_HW_TC;
	dev->hw_features |= NETIF_F_HW_TC;

	dev->min_mtu = 0;
	dev->max_mtu = ETH_MAX_MTU;

	/* Each packet needs to have a Tx header (metadata) on top all other
	 * headers.
	 */
	dev->needed_headroom = MLXSW_TXHDR_LEN;

	err = mlxsw_sp_port_system_port_mapping_set(mlxsw_sp_port);
	if (err) {
		dev_err(mlxsw_sp->bus_info->dev, "Port %d: Failed to set system port mapping\n",
			mlxsw_sp_port->local_port);
		goto err_port_system_port_mapping_set;
	}

	err = mlxsw_sp_port_speed_by_width_set(mlxsw_sp_port, width);
	if (err) {
		dev_err(mlxsw_sp->bus_info->dev, "Port %d: Failed to enable speeds\n",
			mlxsw_sp_port->local_port);
		goto err_port_speed_by_width_set;
	}

	err = mlxsw_sp_port_mtu_set(mlxsw_sp_port, ETH_DATA_LEN);
	if (err) {
		dev_err(mlxsw_sp->bus_info->dev, "Port %d: Failed to set MTU\n",
			mlxsw_sp_port->local_port);
		goto err_port_mtu_set;
	}

	err = mlxsw_sp_port_admin_status_set(mlxsw_sp_port, false);
	if (err)
		goto err_port_admin_status_set;

	err = mlxsw_sp_port_buffers_init(mlxsw_sp_port);
	if (err) {
		dev_err(mlxsw_sp->bus_info->dev, "Port %d: Failed to initialize buffers\n",
			mlxsw_sp_port->local_port);
		goto err_port_buffers_init;
	}

	err = mlxsw_sp_port_ets_init(mlxsw_sp_port);
	if (err) {
		dev_err(mlxsw_sp->bus_info->dev, "Port %d: Failed to initialize ETS\n",
			mlxsw_sp_port->local_port);
		goto err_port_ets_init;
	}

	/* ETS and buffers must be initialized before DCB. */
	err = mlxsw_sp_port_dcb_init(mlxsw_sp_port);
	if (err) {
		dev_err(mlxsw_sp->bus_info->dev, "Port %d: Failed to initialize DCB\n",
			mlxsw_sp_port->local_port);
		goto err_port_dcb_init;
	}

	err = mlxsw_sp_port_fids_init(mlxsw_sp_port);
	if (err) {
		dev_err(mlxsw_sp->bus_info->dev, "Port %d: Failed to initialize FIDs\n",
			mlxsw_sp_port->local_port);
		goto err_port_fids_init;
	}

	mlxsw_sp_port_vlan = mlxsw_sp_port_vlan_get(mlxsw_sp_port, 1);
	if (IS_ERR(mlxsw_sp_port_vlan)) {
		dev_err(mlxsw_sp->bus_info->dev, "Port %d: Failed to create VID 1\n",
			mlxsw_sp_port->local_port);
		goto err_port_vlan_get;
	}

	mlxsw_sp_port_switchdev_init(mlxsw_sp_port);
	mlxsw_sp->ports[local_port] = mlxsw_sp_port;
	err = register_netdev(dev);
	if (err) {
		dev_err(mlxsw_sp->bus_info->dev, "Port %d: Failed to register netdev\n",
			mlxsw_sp_port->local_port);
		goto err_register_netdev;
	}

	mlxsw_core_port_eth_set(mlxsw_sp->core, mlxsw_sp_port->local_port,
				mlxsw_sp_port, dev, mlxsw_sp_port->split,
				module);
	mlxsw_core_schedule_dw(&mlxsw_sp_port->hw_stats.update_dw, 0);
	return 0;

err_register_netdev:
	mlxsw_sp->ports[local_port] = NULL;
	mlxsw_sp_port_switchdev_fini(mlxsw_sp_port);
	mlxsw_sp_port_vlan_put(mlxsw_sp_port_vlan);
err_port_vlan_get:
	mlxsw_sp_port_fids_fini(mlxsw_sp_port);
err_port_fids_init:
	mlxsw_sp_port_dcb_fini(mlxsw_sp_port);
err_port_dcb_init:
err_port_ets_init:
err_port_buffers_init:
err_port_admin_status_set:
err_port_mtu_set:
err_port_speed_by_width_set:
err_port_system_port_mapping_set:
err_dev_addr_init:
	mlxsw_sp_port_swid_set(mlxsw_sp_port, MLXSW_PORT_SWID_DISABLED_PORT);
err_port_swid_set:
	mlxsw_sp_port_module_unmap(mlxsw_sp_port);
err_port_module_map:
	kfree(mlxsw_sp_port->hw_stats.cache);
err_alloc_hw_stats:
	kfree(mlxsw_sp_port->sample);
err_alloc_sample:
	free_percpu(mlxsw_sp_port->pcpu_stats);
err_alloc_stats:
	free_netdev(dev);
err_alloc_etherdev:
	mlxsw_core_port_fini(mlxsw_sp->core, local_port);
	return err;
}

static void mlxsw_sp_port_remove(struct mlxsw_sp *mlxsw_sp, u8 local_port)
{
	struct mlxsw_sp_port *mlxsw_sp_port = mlxsw_sp->ports[local_port];

	cancel_delayed_work_sync(&mlxsw_sp_port->hw_stats.update_dw);
	mlxsw_core_port_clear(mlxsw_sp->core, local_port, mlxsw_sp);
	unregister_netdev(mlxsw_sp_port->dev); /* This calls ndo_stop */
	mlxsw_sp->ports[local_port] = NULL;
	mlxsw_sp_port_switchdev_fini(mlxsw_sp_port);
	mlxsw_sp_port_vlan_flush(mlxsw_sp_port);
	mlxsw_sp_port_fids_fini(mlxsw_sp_port);
	mlxsw_sp_port_dcb_fini(mlxsw_sp_port);
	mlxsw_sp_port_swid_set(mlxsw_sp_port, MLXSW_PORT_SWID_DISABLED_PORT);
	mlxsw_sp_port_module_unmap(mlxsw_sp_port);
	kfree(mlxsw_sp_port->hw_stats.cache);
	kfree(mlxsw_sp_port->sample);
	free_percpu(mlxsw_sp_port->pcpu_stats);
	WARN_ON_ONCE(!list_empty(&mlxsw_sp_port->vlans_list));
	free_netdev(mlxsw_sp_port->dev);
	mlxsw_core_port_fini(mlxsw_sp->core, local_port);
}

static bool mlxsw_sp_port_created(struct mlxsw_sp *mlxsw_sp, u8 local_port)
{
	return mlxsw_sp->ports[local_port] != NULL;
}

static void mlxsw_sp_ports_remove(struct mlxsw_sp *mlxsw_sp)
{
	int i;

	for (i = 1; i < mlxsw_core_max_ports(mlxsw_sp->core); i++)
		if (mlxsw_sp_port_created(mlxsw_sp, i))
			mlxsw_sp_port_remove(mlxsw_sp, i);
	kfree(mlxsw_sp->port_to_module);
	kfree(mlxsw_sp->ports);
}

static int mlxsw_sp_ports_create(struct mlxsw_sp *mlxsw_sp)
{
	unsigned int max_ports = mlxsw_core_max_ports(mlxsw_sp->core);
	u8 module, width, lane;
	size_t alloc_size;
	int i;
	int err;

	alloc_size = sizeof(struct mlxsw_sp_port *) * max_ports;
	mlxsw_sp->ports = kzalloc(alloc_size, GFP_KERNEL);
	if (!mlxsw_sp->ports)
		return -ENOMEM;

	mlxsw_sp->port_to_module = kcalloc(max_ports, sizeof(u8), GFP_KERNEL);
	if (!mlxsw_sp->port_to_module) {
		err = -ENOMEM;
		goto err_port_to_module_alloc;
	}

	for (i = 1; i < max_ports; i++) {
		err = mlxsw_sp_port_module_info_get(mlxsw_sp, i, &module,
						    &width, &lane);
		if (err)
			goto err_port_module_info_get;
		if (!width)
			continue;
		mlxsw_sp->port_to_module[i] = module;
		err = mlxsw_sp_port_create(mlxsw_sp, i, false,
					   module, width, lane);
		if (err)
			goto err_port_create;
	}
	return 0;

err_port_create:
err_port_module_info_get:
	for (i--; i >= 1; i--)
		if (mlxsw_sp_port_created(mlxsw_sp, i))
			mlxsw_sp_port_remove(mlxsw_sp, i);
	kfree(mlxsw_sp->port_to_module);
err_port_to_module_alloc:
	kfree(mlxsw_sp->ports);
	return err;
}

static u8 mlxsw_sp_cluster_base_port_get(u8 local_port)
{
	u8 offset = (local_port - 1) % MLXSW_SP_PORTS_PER_CLUSTER_MAX;

	return local_port - offset;
}

static int mlxsw_sp_port_split_create(struct mlxsw_sp *mlxsw_sp, u8 base_port,
				      u8 module, unsigned int count)
{
	u8 width = MLXSW_PORT_MODULE_MAX_WIDTH / count;
	int err, i;

	for (i = 0; i < count; i++) {
		err = mlxsw_sp_port_create(mlxsw_sp, base_port + i, true,
					   module, width, i * width);
		if (err)
			goto err_port_create;
	}

	return 0;

err_port_create:
	for (i--; i >= 0; i--)
		if (mlxsw_sp_port_created(mlxsw_sp, base_port + i))
			mlxsw_sp_port_remove(mlxsw_sp, base_port + i);
	return err;
}

static void mlxsw_sp_port_unsplit_create(struct mlxsw_sp *mlxsw_sp,
					 u8 base_port, unsigned int count)
{
	u8 local_port, module, width = MLXSW_PORT_MODULE_MAX_WIDTH;
	int i;

	/* Split by four means we need to re-create two ports, otherwise
	 * only one.
	 */
	count = count / 2;

	for (i = 0; i < count; i++) {
		local_port = base_port + i * 2;
		module = mlxsw_sp->port_to_module[local_port];

		mlxsw_sp_port_create(mlxsw_sp, local_port, false, module,
				     width, 0);
	}
}

static int mlxsw_sp_port_split(struct mlxsw_core *mlxsw_core, u8 local_port,
			       unsigned int count)
{
	struct mlxsw_sp *mlxsw_sp = mlxsw_core_driver_priv(mlxsw_core);
	struct mlxsw_sp_port *mlxsw_sp_port;
	u8 module, cur_width, base_port;
	int i;
	int err;

	mlxsw_sp_port = mlxsw_sp->ports[local_port];
	if (!mlxsw_sp_port) {
		dev_err(mlxsw_sp->bus_info->dev, "Port number \"%d\" does not exist\n",
			local_port);
		return -EINVAL;
	}

	module = mlxsw_sp_port->mapping.module;
	cur_width = mlxsw_sp_port->mapping.width;

	if (count != 2 && count != 4) {
		netdev_err(mlxsw_sp_port->dev, "Port can only be split into 2 or 4 ports\n");
		return -EINVAL;
	}

	if (cur_width != MLXSW_PORT_MODULE_MAX_WIDTH) {
		netdev_err(mlxsw_sp_port->dev, "Port cannot be split further\n");
		return -EINVAL;
	}

	/* Make sure we have enough slave (even) ports for the split. */
	if (count == 2) {
		base_port = local_port;
		if (mlxsw_sp->ports[base_port + 1]) {
			netdev_err(mlxsw_sp_port->dev, "Invalid split configuration\n");
			return -EINVAL;
		}
	} else {
		base_port = mlxsw_sp_cluster_base_port_get(local_port);
		if (mlxsw_sp->ports[base_port + 1] ||
		    mlxsw_sp->ports[base_port + 3]) {
			netdev_err(mlxsw_sp_port->dev, "Invalid split configuration\n");
			return -EINVAL;
		}
	}

	for (i = 0; i < count; i++)
		if (mlxsw_sp_port_created(mlxsw_sp, base_port + i))
			mlxsw_sp_port_remove(mlxsw_sp, base_port + i);

	err = mlxsw_sp_port_split_create(mlxsw_sp, base_port, module, count);
	if (err) {
		dev_err(mlxsw_sp->bus_info->dev, "Failed to create split ports\n");
		goto err_port_split_create;
	}

	return 0;

err_port_split_create:
	mlxsw_sp_port_unsplit_create(mlxsw_sp, base_port, count);
	return err;
}

static int mlxsw_sp_port_unsplit(struct mlxsw_core *mlxsw_core, u8 local_port)
{
	struct mlxsw_sp *mlxsw_sp = mlxsw_core_driver_priv(mlxsw_core);
	struct mlxsw_sp_port *mlxsw_sp_port;
	u8 cur_width, base_port;
	unsigned int count;
	int i;

	mlxsw_sp_port = mlxsw_sp->ports[local_port];
	if (!mlxsw_sp_port) {
		dev_err(mlxsw_sp->bus_info->dev, "Port number \"%d\" does not exist\n",
			local_port);
		return -EINVAL;
	}

	if (!mlxsw_sp_port->split) {
		netdev_err(mlxsw_sp_port->dev, "Port wasn't split\n");
		return -EINVAL;
	}

	cur_width = mlxsw_sp_port->mapping.width;
	count = cur_width == 1 ? 4 : 2;

	base_port = mlxsw_sp_cluster_base_port_get(local_port);

	/* Determine which ports to remove. */
	if (count == 2 && local_port >= base_port + 2)
		base_port = base_port + 2;

	for (i = 0; i < count; i++)
		if (mlxsw_sp_port_created(mlxsw_sp, base_port + i))
			mlxsw_sp_port_remove(mlxsw_sp, base_port + i);

	mlxsw_sp_port_unsplit_create(mlxsw_sp, base_port, count);

	return 0;
}

static void mlxsw_sp_pude_event_func(const struct mlxsw_reg_info *reg,
				     char *pude_pl, void *priv)
{
	struct mlxsw_sp *mlxsw_sp = priv;
	struct mlxsw_sp_port *mlxsw_sp_port;
	enum mlxsw_reg_pude_oper_status status;
	u8 local_port;

	local_port = mlxsw_reg_pude_local_port_get(pude_pl);
	mlxsw_sp_port = mlxsw_sp->ports[local_port];
	if (!mlxsw_sp_port)
		return;

	status = mlxsw_reg_pude_oper_status_get(pude_pl);
	if (status == MLXSW_PORT_OPER_STATUS_UP) {
		netdev_info(mlxsw_sp_port->dev, "link up\n");
		netif_carrier_on(mlxsw_sp_port->dev);
	} else {
		netdev_info(mlxsw_sp_port->dev, "link down\n");
		netif_carrier_off(mlxsw_sp_port->dev);
	}
}

static void mlxsw_sp_rx_listener_no_mark_func(struct sk_buff *skb,
					      u8 local_port, void *priv)
{
	struct mlxsw_sp *mlxsw_sp = priv;
	struct mlxsw_sp_port *mlxsw_sp_port = mlxsw_sp->ports[local_port];
	struct mlxsw_sp_port_pcpu_stats *pcpu_stats;

	if (unlikely(!mlxsw_sp_port)) {
		dev_warn_ratelimited(mlxsw_sp->bus_info->dev, "Port %d: skb received for non-existent port\n",
				     local_port);
		return;
	}

	skb->dev = mlxsw_sp_port->dev;

	pcpu_stats = this_cpu_ptr(mlxsw_sp_port->pcpu_stats);
	u64_stats_update_begin(&pcpu_stats->syncp);
	pcpu_stats->rx_packets++;
	pcpu_stats->rx_bytes += skb->len;
	u64_stats_update_end(&pcpu_stats->syncp);

	skb->protocol = eth_type_trans(skb, skb->dev);
	netif_receive_skb(skb);
}

static void mlxsw_sp_rx_listener_mark_func(struct sk_buff *skb, u8 local_port,
					   void *priv)
{
	skb->offload_fwd_mark = 1;
	return mlxsw_sp_rx_listener_no_mark_func(skb, local_port, priv);
}

static void mlxsw_sp_rx_listener_sample_func(struct sk_buff *skb, u8 local_port,
					     void *priv)
{
	struct mlxsw_sp *mlxsw_sp = priv;
	struct mlxsw_sp_port *mlxsw_sp_port = mlxsw_sp->ports[local_port];
	struct psample_group *psample_group;
	u32 size;

	if (unlikely(!mlxsw_sp_port)) {
		dev_warn_ratelimited(mlxsw_sp->bus_info->dev, "Port %d: sample skb received for non-existent port\n",
				     local_port);
		goto out;
	}
	if (unlikely(!mlxsw_sp_port->sample)) {
		dev_warn_ratelimited(mlxsw_sp->bus_info->dev, "Port %d: sample skb received on unsupported port\n",
				     local_port);
		goto out;
	}

	size = mlxsw_sp_port->sample->truncate ?
		  mlxsw_sp_port->sample->trunc_size : skb->len;

	rcu_read_lock();
	psample_group = rcu_dereference(mlxsw_sp_port->sample->psample_group);
	if (!psample_group)
		goto out_unlock;
	psample_sample_packet(psample_group, skb, size,
			      mlxsw_sp_port->dev->ifindex, 0,
			      mlxsw_sp_port->sample->rate);
out_unlock:
	rcu_read_unlock();
out:
	consume_skb(skb);
}

#define MLXSW_SP_RXL_NO_MARK(_trap_id, _action, _trap_group, _is_ctrl)	\
	MLXSW_RXL(mlxsw_sp_rx_listener_no_mark_func, _trap_id, _action,	\
		  _is_ctrl, SP_##_trap_group, DISCARD)

#define MLXSW_SP_RXL_MARK(_trap_id, _action, _trap_group, _is_ctrl)	\
	MLXSW_RXL(mlxsw_sp_rx_listener_mark_func, _trap_id, _action,	\
		_is_ctrl, SP_##_trap_group, DISCARD)

#define MLXSW_SP_EVENTL(_func, _trap_id)		\
	MLXSW_EVENTL(_func, _trap_id, SP_EVENT)

static const struct mlxsw_listener mlxsw_sp_listener[] = {
	/* Events */
	MLXSW_SP_EVENTL(mlxsw_sp_pude_event_func, PUDE),
	/* L2 traps */
	MLXSW_SP_RXL_NO_MARK(STP, TRAP_TO_CPU, STP, true),
	MLXSW_SP_RXL_NO_MARK(LACP, TRAP_TO_CPU, LACP, true),
	MLXSW_SP_RXL_NO_MARK(LLDP, TRAP_TO_CPU, LLDP, true),
	MLXSW_SP_RXL_MARK(DHCP, MIRROR_TO_CPU, DHCP, false),
	MLXSW_SP_RXL_MARK(IGMP_QUERY, MIRROR_TO_CPU, IGMP, false),
	MLXSW_SP_RXL_NO_MARK(IGMP_V1_REPORT, TRAP_TO_CPU, IGMP, false),
	MLXSW_SP_RXL_NO_MARK(IGMP_V2_REPORT, TRAP_TO_CPU, IGMP, false),
	MLXSW_SP_RXL_NO_MARK(IGMP_V2_LEAVE, TRAP_TO_CPU, IGMP, false),
	MLXSW_SP_RXL_NO_MARK(IGMP_V3_REPORT, TRAP_TO_CPU, IGMP, false),
	MLXSW_SP_RXL_MARK(ARPBC, MIRROR_TO_CPU, ARP, false),
	MLXSW_SP_RXL_MARK(ARPUC, MIRROR_TO_CPU, ARP, false),
	MLXSW_SP_RXL_NO_MARK(FID_MISS, TRAP_TO_CPU, IP2ME, false),
	MLXSW_SP_RXL_MARK(IPV6_MLDV12_LISTENER_QUERY, MIRROR_TO_CPU, IPV6_MLD,
			  false),
	MLXSW_SP_RXL_NO_MARK(IPV6_MLDV1_LISTENER_REPORT, TRAP_TO_CPU, IPV6_MLD,
			     false),
	MLXSW_SP_RXL_NO_MARK(IPV6_MLDV1_LISTENER_DONE, TRAP_TO_CPU, IPV6_MLD,
			     false),
	MLXSW_SP_RXL_NO_MARK(IPV6_MLDV2_LISTENER_REPORT, TRAP_TO_CPU, IPV6_MLD,
			     false),
	/* L3 traps */
	MLXSW_SP_RXL_MARK(MTUERROR, TRAP_TO_CPU, ROUTER_EXP, false),
	MLXSW_SP_RXL_MARK(TTLERROR, TRAP_TO_CPU, ROUTER_EXP, false),
	MLXSW_SP_RXL_MARK(LBERROR, TRAP_TO_CPU, ROUTER_EXP, false),
	MLXSW_SP_RXL_MARK(IP2ME, TRAP_TO_CPU, IP2ME, false),
	MLXSW_SP_RXL_MARK(IPV6_UNSPECIFIED_ADDRESS, TRAP_TO_CPU, ROUTER_EXP,
			  false),
	MLXSW_SP_RXL_MARK(IPV6_LINK_LOCAL_DEST, TRAP_TO_CPU, ROUTER_EXP, false),
	MLXSW_SP_RXL_MARK(IPV6_LINK_LOCAL_SRC, TRAP_TO_CPU, ROUTER_EXP, false),
	MLXSW_SP_RXL_MARK(IPV6_ALL_NODES_LINK, TRAP_TO_CPU, ROUTER_EXP, false),
	MLXSW_SP_RXL_MARK(IPV6_ALL_ROUTERS_LINK, TRAP_TO_CPU, ROUTER_EXP,
			  false),
	MLXSW_SP_RXL_MARK(IPV4_OSPF, TRAP_TO_CPU, OSPF, false),
	MLXSW_SP_RXL_MARK(IPV6_OSPF, TRAP_TO_CPU, OSPF, false),
	MLXSW_SP_RXL_MARK(IPV6_DHCP, TRAP_TO_CPU, DHCP, false),
	MLXSW_SP_RXL_MARK(RTR_INGRESS0, TRAP_TO_CPU, REMOTE_ROUTE, false),
	MLXSW_SP_RXL_MARK(IPV4_BGP, TRAP_TO_CPU, BGP, false),
	MLXSW_SP_RXL_MARK(IPV6_BGP, TRAP_TO_CPU, BGP, false),
	MLXSW_SP_RXL_MARK(L3_IPV6_ROUTER_SOLICITATION, TRAP_TO_CPU, IPV6_ND,
			  false),
	MLXSW_SP_RXL_MARK(L3_IPV6_ROUTER_ADVERTISMENT, TRAP_TO_CPU, IPV6_ND,
			  false),
	MLXSW_SP_RXL_MARK(L3_IPV6_NEIGHBOR_SOLICITATION, TRAP_TO_CPU, IPV6_ND,
			  false),
	MLXSW_SP_RXL_MARK(L3_IPV6_NEIGHBOR_ADVERTISMENT, TRAP_TO_CPU, IPV6_ND,
			  false),
	MLXSW_SP_RXL_MARK(L3_IPV6_REDIRECTION, TRAP_TO_CPU, IPV6_ND, false),
	MLXSW_SP_RXL_MARK(IPV6_MC_LINK_LOCAL_DEST, TRAP_TO_CPU, ROUTER_EXP,
			  false),
	MLXSW_SP_RXL_MARK(HOST_MISS_IPV4, TRAP_TO_CPU, HOST_MISS, false),
	MLXSW_SP_RXL_MARK(HOST_MISS_IPV6, TRAP_TO_CPU, HOST_MISS, false),
	MLXSW_SP_RXL_MARK(ROUTER_ALERT_IPV4, TRAP_TO_CPU, ROUTER_EXP, false),
	MLXSW_SP_RXL_MARK(ROUTER_ALERT_IPV6, TRAP_TO_CPU, ROUTER_EXP, false),
	MLXSW_SP_RXL_MARK(IPIP_DECAP_ERROR, TRAP_TO_CPU, ROUTER_EXP, false),
	/* PKT Sample trap */
	MLXSW_RXL(mlxsw_sp_rx_listener_sample_func, PKT_SAMPLE, MIRROR_TO_CPU,
		  false, SP_IP2ME, DISCARD),
	/* ACL trap */
	MLXSW_SP_RXL_NO_MARK(ACL0, TRAP_TO_CPU, IP2ME, false),
};

static int mlxsw_sp_cpu_policers_set(struct mlxsw_core *mlxsw_core)
{
	char qpcr_pl[MLXSW_REG_QPCR_LEN];
	enum mlxsw_reg_qpcr_ir_units ir_units;
	int max_cpu_policers;
	bool is_bytes;
	u8 burst_size;
	u32 rate;
	int i, err;

	if (!MLXSW_CORE_RES_VALID(mlxsw_core, MAX_CPU_POLICERS))
		return -EIO;

	max_cpu_policers = MLXSW_CORE_RES_GET(mlxsw_core, MAX_CPU_POLICERS);

	ir_units = MLXSW_REG_QPCR_IR_UNITS_M;
	for (i = 0; i < max_cpu_policers; i++) {
		is_bytes = false;
		switch (i) {
		case MLXSW_REG_HTGT_TRAP_GROUP_SP_STP:
		case MLXSW_REG_HTGT_TRAP_GROUP_SP_LACP:
		case MLXSW_REG_HTGT_TRAP_GROUP_SP_LLDP:
		case MLXSW_REG_HTGT_TRAP_GROUP_SP_OSPF:
			rate = 128;
			burst_size = 7;
			break;
		case MLXSW_REG_HTGT_TRAP_GROUP_SP_IGMP:
		case MLXSW_REG_HTGT_TRAP_GROUP_SP_IPV6_MLD:
			rate = 16 * 1024;
			burst_size = 10;
			break;
		case MLXSW_REG_HTGT_TRAP_GROUP_SP_BGP:
		case MLXSW_REG_HTGT_TRAP_GROUP_SP_ARP:
		case MLXSW_REG_HTGT_TRAP_GROUP_SP_DHCP:
		case MLXSW_REG_HTGT_TRAP_GROUP_SP_HOST_MISS:
		case MLXSW_REG_HTGT_TRAP_GROUP_SP_ROUTER_EXP:
		case MLXSW_REG_HTGT_TRAP_GROUP_SP_REMOTE_ROUTE:
		case MLXSW_REG_HTGT_TRAP_GROUP_SP_IPV6_ND:
			rate = 1024;
			burst_size = 7;
			break;
		case MLXSW_REG_HTGT_TRAP_GROUP_SP_IP2ME:
			is_bytes = true;
			rate = 4 * 1024;
			burst_size = 4;
			break;
		default:
			continue;
		}

		mlxsw_reg_qpcr_pack(qpcr_pl, i, ir_units, is_bytes, rate,
				    burst_size);
		err = mlxsw_reg_write(mlxsw_core, MLXSW_REG(qpcr), qpcr_pl);
		if (err)
			return err;
	}

	return 0;
}

static int mlxsw_sp_trap_groups_set(struct mlxsw_core *mlxsw_core)
{
	char htgt_pl[MLXSW_REG_HTGT_LEN];
	enum mlxsw_reg_htgt_trap_group i;
	int max_cpu_policers;
	int max_trap_groups;
	u8 priority, tc;
	u16 policer_id;
	int err;

	if (!MLXSW_CORE_RES_VALID(mlxsw_core, MAX_TRAP_GROUPS))
		return -EIO;

	max_trap_groups = MLXSW_CORE_RES_GET(mlxsw_core, MAX_TRAP_GROUPS);
	max_cpu_policers = MLXSW_CORE_RES_GET(mlxsw_core, MAX_CPU_POLICERS);

	for (i = 0; i < max_trap_groups; i++) {
		policer_id = i;
		switch (i) {
		case MLXSW_REG_HTGT_TRAP_GROUP_SP_STP:
		case MLXSW_REG_HTGT_TRAP_GROUP_SP_LACP:
		case MLXSW_REG_HTGT_TRAP_GROUP_SP_LLDP:
		case MLXSW_REG_HTGT_TRAP_GROUP_SP_OSPF:
			priority = 5;
			tc = 5;
			break;
		case MLXSW_REG_HTGT_TRAP_GROUP_SP_BGP:
		case MLXSW_REG_HTGT_TRAP_GROUP_SP_DHCP:
			priority = 4;
			tc = 4;
			break;
		case MLXSW_REG_HTGT_TRAP_GROUP_SP_IGMP:
		case MLXSW_REG_HTGT_TRAP_GROUP_SP_IP2ME:
		case MLXSW_REG_HTGT_TRAP_GROUP_SP_IPV6_MLD:
			priority = 3;
			tc = 3;
			break;
		case MLXSW_REG_HTGT_TRAP_GROUP_SP_ARP:
		case MLXSW_REG_HTGT_TRAP_GROUP_SP_IPV6_ND:
			priority = 2;
			tc = 2;
			break;
		case MLXSW_REG_HTGT_TRAP_GROUP_SP_HOST_MISS:
		case MLXSW_REG_HTGT_TRAP_GROUP_SP_ROUTER_EXP:
		case MLXSW_REG_HTGT_TRAP_GROUP_SP_REMOTE_ROUTE:
			priority = 1;
			tc = 1;
			break;
		case MLXSW_REG_HTGT_TRAP_GROUP_SP_EVENT:
			priority = MLXSW_REG_HTGT_DEFAULT_PRIORITY;
			tc = MLXSW_REG_HTGT_DEFAULT_TC;
			policer_id = MLXSW_REG_HTGT_INVALID_POLICER;
			break;
		default:
			continue;
		}

		if (max_cpu_policers <= policer_id &&
		    policer_id != MLXSW_REG_HTGT_INVALID_POLICER)
			return -EIO;

		mlxsw_reg_htgt_pack(htgt_pl, i, policer_id, priority, tc);
		err = mlxsw_reg_write(mlxsw_core, MLXSW_REG(htgt), htgt_pl);
		if (err)
			return err;
	}

	return 0;
}

static int mlxsw_sp_traps_init(struct mlxsw_sp *mlxsw_sp)
{
	int i;
	int err;

	err = mlxsw_sp_cpu_policers_set(mlxsw_sp->core);
	if (err)
		return err;

	err = mlxsw_sp_trap_groups_set(mlxsw_sp->core);
	if (err)
		return err;

	for (i = 0; i < ARRAY_SIZE(mlxsw_sp_listener); i++) {
		err = mlxsw_core_trap_register(mlxsw_sp->core,
					       &mlxsw_sp_listener[i],
					       mlxsw_sp);
		if (err)
			goto err_listener_register;

	}
	return 0;

err_listener_register:
	for (i--; i >= 0; i--) {
		mlxsw_core_trap_unregister(mlxsw_sp->core,
					   &mlxsw_sp_listener[i],
					   mlxsw_sp);
	}
	return err;
}

static void mlxsw_sp_traps_fini(struct mlxsw_sp *mlxsw_sp)
{
	int i;

	for (i = 0; i < ARRAY_SIZE(mlxsw_sp_listener); i++) {
		mlxsw_core_trap_unregister(mlxsw_sp->core,
					   &mlxsw_sp_listener[i],
					   mlxsw_sp);
	}
}

static int mlxsw_sp_lag_init(struct mlxsw_sp *mlxsw_sp)
{
	char slcr_pl[MLXSW_REG_SLCR_LEN];
	int err;

	mlxsw_reg_slcr_pack(slcr_pl, MLXSW_REG_SLCR_LAG_HASH_SMAC |
				     MLXSW_REG_SLCR_LAG_HASH_DMAC |
				     MLXSW_REG_SLCR_LAG_HASH_ETHERTYPE |
				     MLXSW_REG_SLCR_LAG_HASH_VLANID |
				     MLXSW_REG_SLCR_LAG_HASH_SIP |
				     MLXSW_REG_SLCR_LAG_HASH_DIP |
				     MLXSW_REG_SLCR_LAG_HASH_SPORT |
				     MLXSW_REG_SLCR_LAG_HASH_DPORT |
				     MLXSW_REG_SLCR_LAG_HASH_IPPROTO);
	err = mlxsw_reg_write(mlxsw_sp->core, MLXSW_REG(slcr), slcr_pl);
	if (err)
		return err;

	if (!MLXSW_CORE_RES_VALID(mlxsw_sp->core, MAX_LAG) ||
	    !MLXSW_CORE_RES_VALID(mlxsw_sp->core, MAX_LAG_MEMBERS))
		return -EIO;

	mlxsw_sp->lags = kcalloc(MLXSW_CORE_RES_GET(mlxsw_sp->core, MAX_LAG),
				 sizeof(struct mlxsw_sp_upper),
				 GFP_KERNEL);
	if (!mlxsw_sp->lags)
		return -ENOMEM;

	return 0;
}

static void mlxsw_sp_lag_fini(struct mlxsw_sp *mlxsw_sp)
{
	kfree(mlxsw_sp->lags);
}

static int mlxsw_sp_basic_trap_groups_set(struct mlxsw_core *mlxsw_core)
{
	char htgt_pl[MLXSW_REG_HTGT_LEN];

	mlxsw_reg_htgt_pack(htgt_pl, MLXSW_REG_HTGT_TRAP_GROUP_EMAD,
			    MLXSW_REG_HTGT_INVALID_POLICER,
			    MLXSW_REG_HTGT_DEFAULT_PRIORITY,
			    MLXSW_REG_HTGT_DEFAULT_TC);
	return mlxsw_reg_write(mlxsw_core, MLXSW_REG(htgt), htgt_pl);
}

static int mlxsw_sp_init(struct mlxsw_core *mlxsw_core,
			 const struct mlxsw_bus_info *mlxsw_bus_info)
{
	struct mlxsw_sp *mlxsw_sp = mlxsw_core_driver_priv(mlxsw_core);
	int err;

	mlxsw_sp->core = mlxsw_core;
	mlxsw_sp->bus_info = mlxsw_bus_info;

	err = mlxsw_sp_fw_rev_validate(mlxsw_sp);
	if (err) {
		dev_err(mlxsw_sp->bus_info->dev, "Could not upgrade firmware\n");
		return err;
	}

	err = mlxsw_sp_base_mac_get(mlxsw_sp);
	if (err) {
		dev_err(mlxsw_sp->bus_info->dev, "Failed to get base mac\n");
		return err;
	}

	err = mlxsw_sp_fids_init(mlxsw_sp);
	if (err) {
		dev_err(mlxsw_sp->bus_info->dev, "Failed to initialize FIDs\n");
		return err;
	}

	err = mlxsw_sp_traps_init(mlxsw_sp);
	if (err) {
		dev_err(mlxsw_sp->bus_info->dev, "Failed to set traps\n");
		goto err_traps_init;
	}

	err = mlxsw_sp_buffers_init(mlxsw_sp);
	if (err) {
		dev_err(mlxsw_sp->bus_info->dev, "Failed to initialize buffers\n");
		goto err_buffers_init;
	}

	err = mlxsw_sp_lag_init(mlxsw_sp);
	if (err) {
		dev_err(mlxsw_sp->bus_info->dev, "Failed to initialize LAG\n");
		goto err_lag_init;
	}

	err = mlxsw_sp_switchdev_init(mlxsw_sp);
	if (err) {
		dev_err(mlxsw_sp->bus_info->dev, "Failed to initialize switchdev\n");
		goto err_switchdev_init;
	}

	err = mlxsw_sp_router_init(mlxsw_sp);
	if (err) {
		dev_err(mlxsw_sp->bus_info->dev, "Failed to initialize router\n");
		goto err_router_init;
	}

	err = mlxsw_sp_span_init(mlxsw_sp);
	if (err) {
		dev_err(mlxsw_sp->bus_info->dev, "Failed to init span system\n");
		goto err_span_init;
	}

	err = mlxsw_sp_acl_init(mlxsw_sp);
	if (err) {
		dev_err(mlxsw_sp->bus_info->dev, "Failed to initialize ACL\n");
		goto err_acl_init;
	}

	err = mlxsw_sp_counter_pool_init(mlxsw_sp);
	if (err) {
		dev_err(mlxsw_sp->bus_info->dev, "Failed to init counter pool\n");
		goto err_counter_pool_init;
	}

	err = mlxsw_sp_dpipe_init(mlxsw_sp);
	if (err) {
		dev_err(mlxsw_sp->bus_info->dev, "Failed to init pipeline debug\n");
		goto err_dpipe_init;
	}

	err = mlxsw_sp_ports_create(mlxsw_sp);
	if (err) {
		dev_err(mlxsw_sp->bus_info->dev, "Failed to create ports\n");
		goto err_ports_create;
	}

	return 0;

err_ports_create:
	mlxsw_sp_dpipe_fini(mlxsw_sp);
err_dpipe_init:
	mlxsw_sp_counter_pool_fini(mlxsw_sp);
err_counter_pool_init:
	mlxsw_sp_acl_fini(mlxsw_sp);
err_acl_init:
	mlxsw_sp_span_fini(mlxsw_sp);
err_span_init:
	mlxsw_sp_router_fini(mlxsw_sp);
err_router_init:
	mlxsw_sp_switchdev_fini(mlxsw_sp);
err_switchdev_init:
	mlxsw_sp_lag_fini(mlxsw_sp);
err_lag_init:
	mlxsw_sp_buffers_fini(mlxsw_sp);
err_buffers_init:
	mlxsw_sp_traps_fini(mlxsw_sp);
err_traps_init:
	mlxsw_sp_fids_fini(mlxsw_sp);
	return err;
}

static void mlxsw_sp_fini(struct mlxsw_core *mlxsw_core)
{
	struct mlxsw_sp *mlxsw_sp = mlxsw_core_driver_priv(mlxsw_core);

	mlxsw_sp_ports_remove(mlxsw_sp);
	mlxsw_sp_dpipe_fini(mlxsw_sp);
	mlxsw_sp_counter_pool_fini(mlxsw_sp);
	mlxsw_sp_acl_fini(mlxsw_sp);
	mlxsw_sp_span_fini(mlxsw_sp);
	mlxsw_sp_router_fini(mlxsw_sp);
	mlxsw_sp_switchdev_fini(mlxsw_sp);
	mlxsw_sp_lag_fini(mlxsw_sp);
	mlxsw_sp_buffers_fini(mlxsw_sp);
	mlxsw_sp_traps_fini(mlxsw_sp);
	mlxsw_sp_fids_fini(mlxsw_sp);
}

static const struct mlxsw_config_profile mlxsw_sp_config_profile = {
	.used_max_vepa_channels		= 1,
	.max_vepa_channels		= 0,
	.used_max_mid			= 1,
	.max_mid			= MLXSW_SP_MID_MAX,
	.used_max_pgt			= 1,
	.max_pgt			= 0,
	.used_flood_tables		= 1,
	.used_flood_mode		= 1,
	.flood_mode			= 3,
	.max_fid_offset_flood_tables	= 3,
	.fid_offset_flood_table_size	= VLAN_N_VID - 1,
	.max_fid_flood_tables		= 3,
	.fid_flood_table_size		= MLXSW_SP_FID_8021D_MAX,
	.used_max_ib_mc			= 1,
	.max_ib_mc			= 0,
	.used_max_pkey			= 1,
	.max_pkey			= 0,
	.used_kvd_split_data		= 1,
	.kvd_hash_granularity		= MLXSW_SP_KVD_GRANULARITY,
	.kvd_hash_single_parts		= 2,
	.kvd_hash_double_parts		= 1,
	.kvd_linear_size		= MLXSW_SP_KVD_LINEAR_SIZE,
	.swid_config			= {
		{
			.used_type	= 1,
			.type		= MLXSW_PORT_SWID_TYPE_ETH,
		}
	},
	.resource_query_enable		= 1,
};

static struct mlxsw_driver mlxsw_sp_driver = {
	.kind				= mlxsw_sp_driver_name,
	.priv_size			= sizeof(struct mlxsw_sp),
	.init				= mlxsw_sp_init,
	.fini				= mlxsw_sp_fini,
	.basic_trap_groups_set		= mlxsw_sp_basic_trap_groups_set,
	.port_split			= mlxsw_sp_port_split,
	.port_unsplit			= mlxsw_sp_port_unsplit,
	.sb_pool_get			= mlxsw_sp_sb_pool_get,
	.sb_pool_set			= mlxsw_sp_sb_pool_set,
	.sb_port_pool_get		= mlxsw_sp_sb_port_pool_get,
	.sb_port_pool_set		= mlxsw_sp_sb_port_pool_set,
	.sb_tc_pool_bind_get		= mlxsw_sp_sb_tc_pool_bind_get,
	.sb_tc_pool_bind_set		= mlxsw_sp_sb_tc_pool_bind_set,
	.sb_occ_snapshot		= mlxsw_sp_sb_occ_snapshot,
	.sb_occ_max_clear		= mlxsw_sp_sb_occ_max_clear,
	.sb_occ_port_pool_get		= mlxsw_sp_sb_occ_port_pool_get,
	.sb_occ_tc_port_bind_get	= mlxsw_sp_sb_occ_tc_port_bind_get,
	.txhdr_construct		= mlxsw_sp_txhdr_construct,
	.txhdr_len			= MLXSW_TXHDR_LEN,
	.profile			= &mlxsw_sp_config_profile,
};

bool mlxsw_sp_port_dev_check(const struct net_device *dev)
{
	return dev->netdev_ops == &mlxsw_sp_port_netdev_ops;
}

static int mlxsw_sp_lower_dev_walk(struct net_device *lower_dev, void *data)
{
	struct mlxsw_sp_port **p_mlxsw_sp_port = data;
	int ret = 0;

	if (mlxsw_sp_port_dev_check(lower_dev)) {
		*p_mlxsw_sp_port = netdev_priv(lower_dev);
		ret = 1;
	}

	return ret;
}

struct mlxsw_sp_port *mlxsw_sp_port_dev_lower_find(struct net_device *dev)
{
	struct mlxsw_sp_port *mlxsw_sp_port;

	if (mlxsw_sp_port_dev_check(dev))
		return netdev_priv(dev);

	mlxsw_sp_port = NULL;
	netdev_walk_all_lower_dev(dev, mlxsw_sp_lower_dev_walk, &mlxsw_sp_port);

	return mlxsw_sp_port;
}

struct mlxsw_sp *mlxsw_sp_lower_get(struct net_device *dev)
{
	struct mlxsw_sp_port *mlxsw_sp_port;

	mlxsw_sp_port = mlxsw_sp_port_dev_lower_find(dev);
	return mlxsw_sp_port ? mlxsw_sp_port->mlxsw_sp : NULL;
}

struct mlxsw_sp_port *mlxsw_sp_port_dev_lower_find_rcu(struct net_device *dev)
{
	struct mlxsw_sp_port *mlxsw_sp_port;

	if (mlxsw_sp_port_dev_check(dev))
		return netdev_priv(dev);

	mlxsw_sp_port = NULL;
	netdev_walk_all_lower_dev_rcu(dev, mlxsw_sp_lower_dev_walk,
				      &mlxsw_sp_port);

	return mlxsw_sp_port;
}

struct mlxsw_sp_port *mlxsw_sp_port_lower_dev_hold(struct net_device *dev)
{
	struct mlxsw_sp_port *mlxsw_sp_port;

	rcu_read_lock();
	mlxsw_sp_port = mlxsw_sp_port_dev_lower_find_rcu(dev);
	if (mlxsw_sp_port)
		dev_hold(mlxsw_sp_port->dev);
	rcu_read_unlock();
	return mlxsw_sp_port;
}

void mlxsw_sp_port_dev_put(struct mlxsw_sp_port *mlxsw_sp_port)
{
	dev_put(mlxsw_sp_port->dev);
}

static int mlxsw_sp_lag_create(struct mlxsw_sp *mlxsw_sp, u16 lag_id)
{
	char sldr_pl[MLXSW_REG_SLDR_LEN];

	mlxsw_reg_sldr_lag_create_pack(sldr_pl, lag_id);
	return mlxsw_reg_write(mlxsw_sp->core, MLXSW_REG(sldr), sldr_pl);
}

static int mlxsw_sp_lag_destroy(struct mlxsw_sp *mlxsw_sp, u16 lag_id)
{
	char sldr_pl[MLXSW_REG_SLDR_LEN];

	mlxsw_reg_sldr_lag_destroy_pack(sldr_pl, lag_id);
	return mlxsw_reg_write(mlxsw_sp->core, MLXSW_REG(sldr), sldr_pl);
}

static int mlxsw_sp_lag_col_port_add(struct mlxsw_sp_port *mlxsw_sp_port,
				     u16 lag_id, u8 port_index)
{
	struct mlxsw_sp *mlxsw_sp = mlxsw_sp_port->mlxsw_sp;
	char slcor_pl[MLXSW_REG_SLCOR_LEN];

	mlxsw_reg_slcor_port_add_pack(slcor_pl, mlxsw_sp_port->local_port,
				      lag_id, port_index);
	return mlxsw_reg_write(mlxsw_sp->core, MLXSW_REG(slcor), slcor_pl);
}

static int mlxsw_sp_lag_col_port_remove(struct mlxsw_sp_port *mlxsw_sp_port,
					u16 lag_id)
{
	struct mlxsw_sp *mlxsw_sp = mlxsw_sp_port->mlxsw_sp;
	char slcor_pl[MLXSW_REG_SLCOR_LEN];

	mlxsw_reg_slcor_port_remove_pack(slcor_pl, mlxsw_sp_port->local_port,
					 lag_id);
	return mlxsw_reg_write(mlxsw_sp->core, MLXSW_REG(slcor), slcor_pl);
}

static int mlxsw_sp_lag_col_port_enable(struct mlxsw_sp_port *mlxsw_sp_port,
					u16 lag_id)
{
	struct mlxsw_sp *mlxsw_sp = mlxsw_sp_port->mlxsw_sp;
	char slcor_pl[MLXSW_REG_SLCOR_LEN];

	mlxsw_reg_slcor_col_enable_pack(slcor_pl, mlxsw_sp_port->local_port,
					lag_id);
	return mlxsw_reg_write(mlxsw_sp->core, MLXSW_REG(slcor), slcor_pl);
}

static int mlxsw_sp_lag_col_port_disable(struct mlxsw_sp_port *mlxsw_sp_port,
					 u16 lag_id)
{
	struct mlxsw_sp *mlxsw_sp = mlxsw_sp_port->mlxsw_sp;
	char slcor_pl[MLXSW_REG_SLCOR_LEN];

	mlxsw_reg_slcor_col_disable_pack(slcor_pl, mlxsw_sp_port->local_port,
					 lag_id);
	return mlxsw_reg_write(mlxsw_sp->core, MLXSW_REG(slcor), slcor_pl);
}

static int mlxsw_sp_lag_index_get(struct mlxsw_sp *mlxsw_sp,
				  struct net_device *lag_dev,
				  u16 *p_lag_id)
{
	struct mlxsw_sp_upper *lag;
	int free_lag_id = -1;
	u64 max_lag;
	int i;

	max_lag = MLXSW_CORE_RES_GET(mlxsw_sp->core, MAX_LAG);
	for (i = 0; i < max_lag; i++) {
		lag = mlxsw_sp_lag_get(mlxsw_sp, i);
		if (lag->ref_count) {
			if (lag->dev == lag_dev) {
				*p_lag_id = i;
				return 0;
			}
		} else if (free_lag_id < 0) {
			free_lag_id = i;
		}
	}
	if (free_lag_id < 0)
		return -EBUSY;
	*p_lag_id = free_lag_id;
	return 0;
}

static bool
mlxsw_sp_master_lag_check(struct mlxsw_sp *mlxsw_sp,
			  struct net_device *lag_dev,
			  struct netdev_lag_upper_info *lag_upper_info)
{
	u16 lag_id;

	if (mlxsw_sp_lag_index_get(mlxsw_sp, lag_dev, &lag_id) != 0)
		return false;
	if (lag_upper_info->tx_type != NETDEV_LAG_TX_TYPE_HASH)
		return false;
	return true;
}

static int mlxsw_sp_port_lag_index_get(struct mlxsw_sp *mlxsw_sp,
				       u16 lag_id, u8 *p_port_index)
{
	u64 max_lag_members;
	int i;

	max_lag_members = MLXSW_CORE_RES_GET(mlxsw_sp->core,
					     MAX_LAG_MEMBERS);
	for (i = 0; i < max_lag_members; i++) {
		if (!mlxsw_sp_port_lagged_get(mlxsw_sp, lag_id, i)) {
			*p_port_index = i;
			return 0;
		}
	}
	return -EBUSY;
}

static int mlxsw_sp_port_lag_join(struct mlxsw_sp_port *mlxsw_sp_port,
				  struct net_device *lag_dev)
{
	struct mlxsw_sp *mlxsw_sp = mlxsw_sp_port->mlxsw_sp;
	struct mlxsw_sp_port_vlan *mlxsw_sp_port_vlan;
	struct mlxsw_sp_upper *lag;
	u16 lag_id;
	u8 port_index;
	int err;

	err = mlxsw_sp_lag_index_get(mlxsw_sp, lag_dev, &lag_id);
	if (err)
		return err;
	lag = mlxsw_sp_lag_get(mlxsw_sp, lag_id);
	if (!lag->ref_count) {
		err = mlxsw_sp_lag_create(mlxsw_sp, lag_id);
		if (err)
			return err;
		lag->dev = lag_dev;
	}

	err = mlxsw_sp_port_lag_index_get(mlxsw_sp, lag_id, &port_index);
	if (err)
		return err;
	err = mlxsw_sp_lag_col_port_add(mlxsw_sp_port, lag_id, port_index);
	if (err)
		goto err_col_port_add;
	err = mlxsw_sp_lag_col_port_enable(mlxsw_sp_port, lag_id);
	if (err)
		goto err_col_port_enable;

	mlxsw_core_lag_mapping_set(mlxsw_sp->core, lag_id, port_index,
				   mlxsw_sp_port->local_port);
	mlxsw_sp_port->lag_id = lag_id;
	mlxsw_sp_port->lagged = 1;
	lag->ref_count++;

	/* Port is no longer usable as a router interface */
	mlxsw_sp_port_vlan = mlxsw_sp_port_vlan_find_by_vid(mlxsw_sp_port, 1);
	if (mlxsw_sp_port_vlan->fid)
		mlxsw_sp_port_vlan_router_leave(mlxsw_sp_port_vlan);

	return 0;

err_col_port_enable:
	mlxsw_sp_lag_col_port_remove(mlxsw_sp_port, lag_id);
err_col_port_add:
	if (!lag->ref_count)
		mlxsw_sp_lag_destroy(mlxsw_sp, lag_id);
	return err;
}

static void mlxsw_sp_port_lag_leave(struct mlxsw_sp_port *mlxsw_sp_port,
				    struct net_device *lag_dev)
{
	struct mlxsw_sp *mlxsw_sp = mlxsw_sp_port->mlxsw_sp;
	u16 lag_id = mlxsw_sp_port->lag_id;
	struct mlxsw_sp_upper *lag;

	if (!mlxsw_sp_port->lagged)
		return;
	lag = mlxsw_sp_lag_get(mlxsw_sp, lag_id);
	WARN_ON(lag->ref_count == 0);

	mlxsw_sp_lag_col_port_disable(mlxsw_sp_port, lag_id);
	mlxsw_sp_lag_col_port_remove(mlxsw_sp_port, lag_id);

	/* Any VLANs configured on the port are no longer valid */
	mlxsw_sp_port_vlan_flush(mlxsw_sp_port);

	if (lag->ref_count == 1)
		mlxsw_sp_lag_destroy(mlxsw_sp, lag_id);

	mlxsw_core_lag_mapping_clear(mlxsw_sp->core, lag_id,
				     mlxsw_sp_port->local_port);
	mlxsw_sp_port->lagged = 0;
	lag->ref_count--;

	mlxsw_sp_port_vlan_get(mlxsw_sp_port, 1);
	/* Make sure untagged frames are allowed to ingress */
	mlxsw_sp_port_pvid_set(mlxsw_sp_port, 1);
}

static int mlxsw_sp_lag_dist_port_add(struct mlxsw_sp_port *mlxsw_sp_port,
				      u16 lag_id)
{
	struct mlxsw_sp *mlxsw_sp = mlxsw_sp_port->mlxsw_sp;
	char sldr_pl[MLXSW_REG_SLDR_LEN];

	mlxsw_reg_sldr_lag_add_port_pack(sldr_pl, lag_id,
					 mlxsw_sp_port->local_port);
	return mlxsw_reg_write(mlxsw_sp->core, MLXSW_REG(sldr), sldr_pl);
}

static int mlxsw_sp_lag_dist_port_remove(struct mlxsw_sp_port *mlxsw_sp_port,
					 u16 lag_id)
{
	struct mlxsw_sp *mlxsw_sp = mlxsw_sp_port->mlxsw_sp;
	char sldr_pl[MLXSW_REG_SLDR_LEN];

	mlxsw_reg_sldr_lag_remove_port_pack(sldr_pl, lag_id,
					    mlxsw_sp_port->local_port);
	return mlxsw_reg_write(mlxsw_sp->core, MLXSW_REG(sldr), sldr_pl);
}

static int mlxsw_sp_port_lag_tx_en_set(struct mlxsw_sp_port *mlxsw_sp_port,
				       bool lag_tx_enabled)
{
	if (lag_tx_enabled)
		return mlxsw_sp_lag_dist_port_add(mlxsw_sp_port,
						  mlxsw_sp_port->lag_id);
	else
		return mlxsw_sp_lag_dist_port_remove(mlxsw_sp_port,
						     mlxsw_sp_port->lag_id);
}

static int mlxsw_sp_port_lag_changed(struct mlxsw_sp_port *mlxsw_sp_port,
				     struct netdev_lag_lower_state_info *info)
{
	return mlxsw_sp_port_lag_tx_en_set(mlxsw_sp_port, info->tx_enabled);
}

static int mlxsw_sp_port_stp_set(struct mlxsw_sp_port *mlxsw_sp_port,
				 bool enable)
{
	struct mlxsw_sp *mlxsw_sp = mlxsw_sp_port->mlxsw_sp;
	enum mlxsw_reg_spms_state spms_state;
	char *spms_pl;
	u16 vid;
	int err;

	spms_state = enable ? MLXSW_REG_SPMS_STATE_FORWARDING :
			      MLXSW_REG_SPMS_STATE_DISCARDING;

	spms_pl = kmalloc(MLXSW_REG_SPMS_LEN, GFP_KERNEL);
	if (!spms_pl)
		return -ENOMEM;
	mlxsw_reg_spms_pack(spms_pl, mlxsw_sp_port->local_port);

	for (vid = 0; vid < VLAN_N_VID; vid++)
		mlxsw_reg_spms_vid_pack(spms_pl, vid, spms_state);

	err = mlxsw_reg_write(mlxsw_sp->core, MLXSW_REG(spms), spms_pl);
	kfree(spms_pl);
	return err;
}

static int mlxsw_sp_port_ovs_join(struct mlxsw_sp_port *mlxsw_sp_port)
{
	int err;

	err = mlxsw_sp_port_vp_mode_set(mlxsw_sp_port, true);
	if (err)
		return err;
	err = mlxsw_sp_port_stp_set(mlxsw_sp_port, true);
	if (err)
		goto err_port_stp_set;
	err = mlxsw_sp_port_vlan_set(mlxsw_sp_port, 2, VLAN_N_VID - 1,
				     true, false);
	if (err)
		goto err_port_vlan_set;
	return 0;

err_port_vlan_set:
	mlxsw_sp_port_stp_set(mlxsw_sp_port, false);
err_port_stp_set:
	mlxsw_sp_port_vp_mode_set(mlxsw_sp_port, false);
	return err;
}

static void mlxsw_sp_port_ovs_leave(struct mlxsw_sp_port *mlxsw_sp_port)
{
	mlxsw_sp_port_vlan_set(mlxsw_sp_port, 2, VLAN_N_VID - 1,
			       false, false);
	mlxsw_sp_port_stp_set(mlxsw_sp_port, false);
	mlxsw_sp_port_vp_mode_set(mlxsw_sp_port, false);
}

static int mlxsw_sp_netdevice_port_upper_event(struct net_device *lower_dev,
					       struct net_device *dev,
					       unsigned long event, void *ptr)
{
	struct netdev_notifier_changeupper_info *info;
	struct mlxsw_sp_port *mlxsw_sp_port;
	struct net_device *upper_dev;
	struct mlxsw_sp *mlxsw_sp;
	int err = 0;

	mlxsw_sp_port = netdev_priv(dev);
	mlxsw_sp = mlxsw_sp_port->mlxsw_sp;
	info = ptr;

	switch (event) {
	case NETDEV_PRECHANGEUPPER:
		upper_dev = info->upper_dev;
		if (!is_vlan_dev(upper_dev) &&
		    !netif_is_lag_master(upper_dev) &&
		    !netif_is_bridge_master(upper_dev) &&
		    !netif_is_ovs_master(upper_dev))
			return -EINVAL;
		if (!info->linking)
			break;
		if (netdev_has_any_upper_dev(upper_dev))
			return -EINVAL;
		if (netif_is_lag_master(upper_dev) &&
		    !mlxsw_sp_master_lag_check(mlxsw_sp, upper_dev,
					       info->upper_info))
			return -EINVAL;
		if (netif_is_lag_master(upper_dev) && vlan_uses_dev(dev))
			return -EINVAL;
		if (netif_is_lag_port(dev) && is_vlan_dev(upper_dev) &&
		    !netif_is_lag_master(vlan_dev_real_dev(upper_dev)))
			return -EINVAL;
		if (netif_is_ovs_master(upper_dev) && vlan_uses_dev(dev))
			return -EINVAL;
		if (netif_is_ovs_port(dev) && is_vlan_dev(upper_dev))
			return -EINVAL;
		break;
	case NETDEV_CHANGEUPPER:
		upper_dev = info->upper_dev;
		if (netif_is_bridge_master(upper_dev)) {
			if (info->linking)
				err = mlxsw_sp_port_bridge_join(mlxsw_sp_port,
								lower_dev,
								upper_dev);
			else
				mlxsw_sp_port_bridge_leave(mlxsw_sp_port,
							   lower_dev,
							   upper_dev);
		} else if (netif_is_lag_master(upper_dev)) {
			if (info->linking)
				err = mlxsw_sp_port_lag_join(mlxsw_sp_port,
							     upper_dev);
			else
				mlxsw_sp_port_lag_leave(mlxsw_sp_port,
							upper_dev);
		} else if (netif_is_ovs_master(upper_dev)) {
			if (info->linking)
				err = mlxsw_sp_port_ovs_join(mlxsw_sp_port);
			else
				mlxsw_sp_port_ovs_leave(mlxsw_sp_port);
		}
		break;
	}

	return err;
}

static int mlxsw_sp_netdevice_port_lower_event(struct net_device *dev,
					       unsigned long event, void *ptr)
{
	struct netdev_notifier_changelowerstate_info *info;
	struct mlxsw_sp_port *mlxsw_sp_port;
	int err;

	mlxsw_sp_port = netdev_priv(dev);
	info = ptr;

	switch (event) {
	case NETDEV_CHANGELOWERSTATE:
		if (netif_is_lag_port(dev) && mlxsw_sp_port->lagged) {
			err = mlxsw_sp_port_lag_changed(mlxsw_sp_port,
							info->lower_state_info);
			if (err)
				netdev_err(dev, "Failed to reflect link aggregation lower state change\n");
		}
		break;
	}

	return 0;
}

static int mlxsw_sp_netdevice_port_event(struct net_device *lower_dev,
					 struct net_device *port_dev,
					 unsigned long event, void *ptr)
{
	switch (event) {
	case NETDEV_PRECHANGEUPPER:
	case NETDEV_CHANGEUPPER:
		return mlxsw_sp_netdevice_port_upper_event(lower_dev, port_dev,
							   event, ptr);
	case NETDEV_CHANGELOWERSTATE:
		return mlxsw_sp_netdevice_port_lower_event(port_dev, event,
							   ptr);
	}

	return 0;
}

static int mlxsw_sp_netdevice_lag_event(struct net_device *lag_dev,
					unsigned long event, void *ptr)
{
	struct net_device *dev;
	struct list_head *iter;
	int ret;

	netdev_for_each_lower_dev(lag_dev, dev, iter) {
		if (mlxsw_sp_port_dev_check(dev)) {
			ret = mlxsw_sp_netdevice_port_event(lag_dev, dev, event,
							    ptr);
			if (ret)
				return ret;
		}
	}

	return 0;
}

static int mlxsw_sp_netdevice_port_vlan_event(struct net_device *vlan_dev,
					      struct net_device *dev,
					      unsigned long event, void *ptr,
					      u16 vid)
{
	struct mlxsw_sp_port *mlxsw_sp_port = netdev_priv(dev);
	struct netdev_notifier_changeupper_info *info = ptr;
	struct net_device *upper_dev;
	int err = 0;

	switch (event) {
	case NETDEV_PRECHANGEUPPER:
		upper_dev = info->upper_dev;
		if (!netif_is_bridge_master(upper_dev))
			return -EINVAL;
		if (!info->linking)
			break;
		if (netdev_has_any_upper_dev(upper_dev))
			return -EINVAL;
		break;
	case NETDEV_CHANGEUPPER:
		upper_dev = info->upper_dev;
		if (netif_is_bridge_master(upper_dev)) {
			if (info->linking)
				err = mlxsw_sp_port_bridge_join(mlxsw_sp_port,
								vlan_dev,
								upper_dev);
			else
				mlxsw_sp_port_bridge_leave(mlxsw_sp_port,
							   vlan_dev,
							   upper_dev);
		} else {
			err = -EINVAL;
			WARN_ON(1);
		}
		break;
	}

	return err;
}

static int mlxsw_sp_netdevice_lag_port_vlan_event(struct net_device *vlan_dev,
						  struct net_device *lag_dev,
						  unsigned long event,
						  void *ptr, u16 vid)
{
	struct net_device *dev;
	struct list_head *iter;
	int ret;

	netdev_for_each_lower_dev(lag_dev, dev, iter) {
		if (mlxsw_sp_port_dev_check(dev)) {
			ret = mlxsw_sp_netdevice_port_vlan_event(vlan_dev, dev,
								 event, ptr,
								 vid);
			if (ret)
				return ret;
		}
	}

	return 0;
}

static int mlxsw_sp_netdevice_vlan_event(struct net_device *vlan_dev,
					 unsigned long event, void *ptr)
{
	struct net_device *real_dev = vlan_dev_real_dev(vlan_dev);
	u16 vid = vlan_dev_vlan_id(vlan_dev);

	if (mlxsw_sp_port_dev_check(real_dev))
		return mlxsw_sp_netdevice_port_vlan_event(vlan_dev, real_dev,
							  event, ptr, vid);
	else if (netif_is_lag_master(real_dev))
		return mlxsw_sp_netdevice_lag_port_vlan_event(vlan_dev,
							      real_dev, event,
							      ptr, vid);

	return 0;
}

static bool mlxsw_sp_is_vrf_event(unsigned long event, void *ptr)
{
	struct netdev_notifier_changeupper_info *info = ptr;

	if (event != NETDEV_PRECHANGEUPPER && event != NETDEV_CHANGEUPPER)
		return false;
	return netif_is_l3_master(info->upper_dev);
}

static int mlxsw_sp_netdevice_event(struct notifier_block *unused,
				    unsigned long event, void *ptr)
{
	struct net_device *dev = netdev_notifier_info_to_dev(ptr);
	int err = 0;

	if (event == NETDEV_CHANGEADDR || event == NETDEV_CHANGEMTU)
		err = mlxsw_sp_netdevice_router_port_event(dev);
	else if (mlxsw_sp_is_vrf_event(event, ptr))
		err = mlxsw_sp_netdevice_vrf_event(dev, event, ptr);
	else if (mlxsw_sp_port_dev_check(dev))
		err = mlxsw_sp_netdevice_port_event(dev, dev, event, ptr);
	else if (netif_is_lag_master(dev))
		err = mlxsw_sp_netdevice_lag_event(dev, event, ptr);
	else if (is_vlan_dev(dev))
		err = mlxsw_sp_netdevice_vlan_event(dev, event, ptr);

	return notifier_from_errno(err);
}

static struct notifier_block mlxsw_sp_netdevice_nb __read_mostly = {
	.notifier_call = mlxsw_sp_netdevice_event,
};

static struct notifier_block mlxsw_sp_inetaddr_nb __read_mostly = {
	.notifier_call = mlxsw_sp_inetaddr_event,
	.priority = 10,	/* Must be called before FIB notifier block */
};

static struct notifier_block mlxsw_sp_inet6addr_nb __read_mostly = {
	.notifier_call = mlxsw_sp_inet6addr_event,
};

static struct notifier_block mlxsw_sp_router_netevent_nb __read_mostly = {
	.notifier_call = mlxsw_sp_router_netevent_event,
};

static const struct pci_device_id mlxsw_sp_pci_id_table[] = {
	{PCI_VDEVICE(MELLANOX, PCI_DEVICE_ID_MELLANOX_SPECTRUM), 0},
	{0, },
};

static struct pci_driver mlxsw_sp_pci_driver = {
	.name = mlxsw_sp_driver_name,
	.id_table = mlxsw_sp_pci_id_table,
};

static int __init mlxsw_sp_module_init(void)
{
	int err;

	register_netdevice_notifier(&mlxsw_sp_netdevice_nb);
	register_inetaddr_notifier(&mlxsw_sp_inetaddr_nb);
	register_inet6addr_notifier(&mlxsw_sp_inet6addr_nb);
	register_netevent_notifier(&mlxsw_sp_router_netevent_nb);

	err = mlxsw_core_driver_register(&mlxsw_sp_driver);
	if (err)
		goto err_core_driver_register;

	err = mlxsw_pci_driver_register(&mlxsw_sp_pci_driver);
	if (err)
		goto err_pci_driver_register;

	return 0;

err_pci_driver_register:
	mlxsw_core_driver_unregister(&mlxsw_sp_driver);
err_core_driver_register:
	unregister_netevent_notifier(&mlxsw_sp_router_netevent_nb);
	unregister_inet6addr_notifier(&mlxsw_sp_inet6addr_nb);
	unregister_inetaddr_notifier(&mlxsw_sp_inetaddr_nb);
	unregister_netdevice_notifier(&mlxsw_sp_netdevice_nb);
	return err;
}

static void __exit mlxsw_sp_module_exit(void)
{
	mlxsw_pci_driver_unregister(&mlxsw_sp_pci_driver);
	mlxsw_core_driver_unregister(&mlxsw_sp_driver);
	unregister_netevent_notifier(&mlxsw_sp_router_netevent_nb);
	unregister_inet6addr_notifier(&mlxsw_sp_inet6addr_nb);
	unregister_inetaddr_notifier(&mlxsw_sp_inetaddr_nb);
	unregister_netdevice_notifier(&mlxsw_sp_netdevice_nb);
}

module_init(mlxsw_sp_module_init);
module_exit(mlxsw_sp_module_exit);

MODULE_LICENSE("Dual BSD/GPL");
MODULE_AUTHOR("Jiri Pirko <jiri@mellanox.com>");
MODULE_DESCRIPTION("Mellanox Spectrum driver");
MODULE_DEVICE_TABLE(pci, mlxsw_sp_pci_id_table);
MODULE_FIRMWARE(MLXSW_SP_FW_FILENAME);<|MERGE_RESOLUTION|>--- conflicted
+++ resolved
@@ -1694,33 +1694,6 @@
 	kfree(mall_tc_entry);
 }
 
-<<<<<<< HEAD
-static int mlxsw_sp_setup_tc(struct net_device *dev, u32 handle,
-			     u32 chain_index, __be16 proto,
-			     struct tc_to_netdev *tc)
-{
-	struct mlxsw_sp_port *mlxsw_sp_port = netdev_priv(dev);
-	bool ingress = TC_H_MAJ(handle) == TC_H_MAJ(TC_H_INGRESS);
-
-	if (chain_index)
-		return -EOPNOTSUPP;
-
-	switch (tc->type) {
-	case TC_SETUP_MATCHALL:
-		switch (tc->cls_mall->command) {
-		case TC_CLSMATCHALL_REPLACE:
-			return mlxsw_sp_port_add_cls_matchall(mlxsw_sp_port,
-							      proto,
-							      tc->cls_mall,
-							      ingress);
-		case TC_CLSMATCHALL_DESTROY:
-			mlxsw_sp_port_del_cls_matchall(mlxsw_sp_port,
-						       tc->cls_mall);
-			return 0;
-		default:
-			return -EOPNOTSUPP;
-		}
-=======
 static int mlxsw_sp_setup_tc_cls_matchall(struct mlxsw_sp_port *mlxsw_sp_port,
 					  struct tc_cls_matchall_offload *f)
 {
@@ -1782,7 +1755,6 @@
 	switch (type) {
 	case TC_SETUP_CLSMATCHALL:
 		return mlxsw_sp_setup_tc_cls_matchall(mlxsw_sp_port, type_data);
->>>>>>> bb176f67
 	case TC_SETUP_CLSFLOWER:
 		return mlxsw_sp_setup_tc_cls_flower(mlxsw_sp_port, type_data);
 	default:
@@ -2557,8 +2529,6 @@
 
 	if (flash->region != ETHTOOL_FLASH_ALL_REGIONS)
 		return -EOPNOTSUPP;
-<<<<<<< HEAD
-=======
 
 	dev_hold(dev);
 	rtnl_unlock();
@@ -2604,180 +2574,6 @@
 
 	mlxsw_reg_mcia_pack(mcia_pl, mlxsw_sp_port->mapping.module,
 			    0, 0, offset, size, i2c_addr);
-
-	err = mlxsw_reg_query(mlxsw_sp->core, MLXSW_REG(mcia), mcia_pl);
-	if (err)
-		return err;
-
-	status = mlxsw_reg_mcia_status_get(mcia_pl);
-	if (status)
-		return -EIO;
-
-	mlxsw_reg_mcia_eeprom_memcpy_from(mcia_pl, eeprom_tmp);
-	memcpy(data, eeprom_tmp, size);
-	*p_read_size = size;
-
-	return 0;
-}
-
-enum mlxsw_sp_eeprom_module_info_rev_id {
-	MLXSW_SP_EEPROM_MODULE_INFO_REV_ID_UNSPC      = 0x00,
-	MLXSW_SP_EEPROM_MODULE_INFO_REV_ID_8436       = 0x01,
-	MLXSW_SP_EEPROM_MODULE_INFO_REV_ID_8636       = 0x03,
-};
-
-enum mlxsw_sp_eeprom_module_info_id {
-	MLXSW_SP_EEPROM_MODULE_INFO_ID_SFP              = 0x03,
-	MLXSW_SP_EEPROM_MODULE_INFO_ID_QSFP             = 0x0C,
-	MLXSW_SP_EEPROM_MODULE_INFO_ID_QSFP_PLUS        = 0x0D,
-	MLXSW_SP_EEPROM_MODULE_INFO_ID_QSFP28           = 0x11,
-};
-
-enum mlxsw_sp_eeprom_module_info {
-	MLXSW_SP_EEPROM_MODULE_INFO_ID,
-	MLXSW_SP_EEPROM_MODULE_INFO_REV_ID,
-	MLXSW_SP_EEPROM_MODULE_INFO_SIZE,
-};
-
-static int mlxsw_sp_get_module_info(struct net_device *netdev,
-				    struct ethtool_modinfo *modinfo)
-{
-	struct mlxsw_sp_port *mlxsw_sp_port = netdev_priv(netdev);
-	u8 module_info[MLXSW_SP_EEPROM_MODULE_INFO_SIZE];
-	u8 module_rev_id, module_id;
-	unsigned int read_size;
-	int err;
-
-	err = mlxsw_sp_query_module_eeprom(mlxsw_sp_port, 0,
-					   MLXSW_SP_EEPROM_MODULE_INFO_SIZE,
-					   module_info, &read_size);
-	if (err)
-		return err;
-
-	if (read_size < MLXSW_SP_EEPROM_MODULE_INFO_SIZE)
-		return -EIO;
-
-	module_rev_id = module_info[MLXSW_SP_EEPROM_MODULE_INFO_REV_ID];
-	module_id = module_info[MLXSW_SP_EEPROM_MODULE_INFO_ID];
-
-	switch (module_id) {
-	case MLXSW_SP_EEPROM_MODULE_INFO_ID_QSFP:
-		modinfo->type       = ETH_MODULE_SFF_8436;
-		modinfo->eeprom_len = ETH_MODULE_SFF_8436_LEN;
-		break;
-	case MLXSW_SP_EEPROM_MODULE_INFO_ID_QSFP_PLUS:
-	case MLXSW_SP_EEPROM_MODULE_INFO_ID_QSFP28:
-		if (module_id  == MLXSW_SP_EEPROM_MODULE_INFO_ID_QSFP28 ||
-		    module_rev_id >= MLXSW_SP_EEPROM_MODULE_INFO_REV_ID_8636) {
-			modinfo->type       = ETH_MODULE_SFF_8636;
-			modinfo->eeprom_len = ETH_MODULE_SFF_8636_LEN;
-		} else {
-			modinfo->type       = ETH_MODULE_SFF_8436;
-			modinfo->eeprom_len = ETH_MODULE_SFF_8436_LEN;
-		}
-		break;
-	case MLXSW_SP_EEPROM_MODULE_INFO_ID_SFP:
-		modinfo->type       = ETH_MODULE_SFF_8472;
-		modinfo->eeprom_len = ETH_MODULE_SFF_8472_LEN;
-		break;
-	default:
-		return -EINVAL;
-	}
-
-	return 0;
-}
-
-static int mlxsw_sp_get_module_eeprom(struct net_device *netdev,
-				      struct ethtool_eeprom *ee,
-				      u8 *data)
-{
-	struct mlxsw_sp_port *mlxsw_sp_port = netdev_priv(netdev);
-	int offset = ee->offset;
-	unsigned int read_size;
-	int i = 0;
-	int err;
-
-	if (!ee->len)
-		return -EINVAL;
-
-	memset(data, 0, ee->len);
-
-	while (i < ee->len) {
-		err = mlxsw_sp_query_module_eeprom(mlxsw_sp_port, offset,
-						   ee->len - i, data + i,
-						   &read_size);
-		if (err) {
-			netdev_err(mlxsw_sp_port->dev, "Eeprom query failed\n");
-			return err;
-		}
-
-		i += read_size;
-		offset += read_size;
-	}
-
-	return 0;
-}
-
-static const struct ethtool_ops mlxsw_sp_port_ethtool_ops = {
-	.get_drvinfo		= mlxsw_sp_port_get_drvinfo,
-	.get_link		= ethtool_op_get_link,
-	.get_pauseparam		= mlxsw_sp_port_get_pauseparam,
-	.set_pauseparam		= mlxsw_sp_port_set_pauseparam,
-	.get_strings		= mlxsw_sp_port_get_strings,
-	.set_phys_id		= mlxsw_sp_port_set_phys_id,
-	.get_ethtool_stats	= mlxsw_sp_port_get_stats,
-	.get_sset_count		= mlxsw_sp_port_get_sset_count,
-	.get_link_ksettings	= mlxsw_sp_port_get_link_ksettings,
-	.set_link_ksettings	= mlxsw_sp_port_set_link_ksettings,
-	.flash_device		= mlxsw_sp_flash_device,
-	.get_module_info	= mlxsw_sp_get_module_info,
-	.get_module_eeprom	= mlxsw_sp_get_module_eeprom,
-};
-
-static int
-mlxsw_sp_port_speed_by_width_set(struct mlxsw_sp_port *mlxsw_sp_port, u8 width)
-{
-	struct mlxsw_sp *mlxsw_sp = mlxsw_sp_port->mlxsw_sp;
-	u32 upper_speed = MLXSW_SP_PORT_BASE_SPEED * width;
-	char ptys_pl[MLXSW_REG_PTYS_LEN];
-	u32 eth_proto_admin;
-
-	eth_proto_admin = mlxsw_sp_to_ptys_upper_speed(upper_speed);
-	mlxsw_reg_ptys_eth_pack(ptys_pl, mlxsw_sp_port->local_port,
-				eth_proto_admin);
-	return mlxsw_reg_write(mlxsw_sp->core, MLXSW_REG(ptys), ptys_pl);
-}
->>>>>>> bb176f67
-
-	dev_hold(dev);
-	rtnl_unlock();
-
-	err = request_firmware_direct(&firmware, flash->data, &dev->dev);
-	if (err)
-		goto out;
-	err = mlxsw_sp_firmware_flash(mlxsw_sp, firmware);
-	release_firmware(firmware);
-out:
-	rtnl_lock();
-	dev_put(dev);
-	return err;
-}
-
-#define MLXSW_SP_QSFP_I2C_ADDR 0x50
-
-static int mlxsw_sp_query_module_eeprom(struct mlxsw_sp_port *mlxsw_sp_port,
-					u16 offset, u16 size, void *data,
-					unsigned int *p_read_size)
-{
-	struct mlxsw_sp *mlxsw_sp = mlxsw_sp_port->mlxsw_sp;
-	char eeprom_tmp[MLXSW_SP_REG_MCIA_EEPROM_SIZE];
-	char mcia_pl[MLXSW_REG_MCIA_LEN];
-	int status;
-	int err;
-
-	size = min_t(u16, size, MLXSW_SP_REG_MCIA_EEPROM_SIZE);
-	mlxsw_reg_mcia_pack(mcia_pl, mlxsw_sp_port->mapping.module,
-			    0, 0, offset, size, MLXSW_SP_QSFP_I2C_ADDR);
 
 	err = mlxsw_reg_query(mlxsw_sp->core, MLXSW_REG(mcia), mcia_pl);
 	if (err)
