--- conflicted
+++ resolved
@@ -287,9 +287,6 @@
 extern const struct iwl_cfg iwl3160_2ac_cfg;
 extern const struct iwl_cfg iwl3160_2n_cfg;
 extern const struct iwl_cfg iwl3160_n_cfg;
-<<<<<<< HEAD
-=======
 #endif /* CONFIG_IWLMVM */
->>>>>>> b887664d
 
 #endif /* __IWL_CONFIG_H__ */