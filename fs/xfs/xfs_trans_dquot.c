--- conflicted
+++ resolved
@@ -648,22 +648,12 @@
 			 * hardlimit or exceed the timelimit if we allocate
 			 * nblks.
 			 */
-<<<<<<< HEAD
-			if (hardlimit > 0ULL &&
-			    hardlimit < nblks + *resbcountp) {
-				xfs_quota_warn(mp, dqp, QUOTA_NL_BHARDWARN);
-				goto error_return;
-			}
-			if (softlimit > 0ULL &&
-			    softlimit < nblks + *resbcountp) {
-=======
 			total_count = *resbcountp + nblks;
 			if (hardlimit && total_count > hardlimit) {
 				xfs_quota_warn(mp, dqp, QUOTA_NL_BHARDWARN);
 				goto error_return;
 			}
 			if (softlimit && total_count > softlimit) {
->>>>>>> e9676695
 				if ((timer != 0 && get_seconds() > timer) ||
 				    (warns != 0 && warns >= warnlimit)) {
 					xfs_quota_warn(mp, dqp,
@@ -686,21 +676,11 @@
 			if (!softlimit)
 				softlimit = q->qi_isoftlimit;
 
-<<<<<<< HEAD
-			if (hardlimit > 0ULL &&
-			    hardlimit < ninos + count) {
-				xfs_quota_warn(mp, dqp, QUOTA_NL_IHARDWARN);
-				goto error_return;
-			}
-			if (softlimit > 0ULL &&
-			    softlimit < ninos + count) {
-=======
 			if (hardlimit && total_count > hardlimit) {
 				xfs_quota_warn(mp, dqp, QUOTA_NL_IHARDWARN);
 				goto error_return;
 			}
 			if (softlimit && total_count > softlimit) {
->>>>>>> e9676695
 				if  ((timer != 0 && get_seconds() > timer) ||
 				     (warns != 0 && warns >= warnlimit)) {
 					xfs_quota_warn(mp, dqp,
