--- conflicted
+++ resolved
@@ -187,12 +187,9 @@
 /* fatal error during init */
 static bool zswap_init_failed;
 
-<<<<<<< HEAD
-=======
 /* init completed, but couldn't create the initial pool */
 static bool zswap_has_pool;
 
->>>>>>> a71c9a1c
 /*********************************
 * helpers and fwd declarations
 **********************************/
@@ -777,13 +774,10 @@
 		pr_err("can't enable, initialization failed\n");
 		return -ENODEV;
 	}
-<<<<<<< HEAD
-=======
 	if (!zswap_has_pool && zswap_init_started) {
 		pr_err("can't enable, no pool configured\n");
 		return -ENODEV;
 	}
->>>>>>> a71c9a1c
 
 	return param_set_bool(val, kp);
 }
