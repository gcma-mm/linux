/*
 * IPV4 GSO/GRO offload support
 * Linux INET implementation
 *
 * Copyright (C) 2016 secunet Security Networks AG
 * Author: Steffen Klassert <steffen.klassert@secunet.com>
 *
 * This program is free software; you can redistribute it and/or modify it
 * under the terms and conditions of the GNU General Public License,
 * version 2, as published by the Free Software Foundation.
 *
 * ESP GRO support
 */

#include <linux/skbuff.h>
#include <linux/init.h>
#include <net/protocol.h>
#include <crypto/aead.h>
#include <crypto/authenc.h>
#include <linux/err.h>
#include <linux/module.h>
#include <net/ip.h>
#include <net/xfrm.h>
#include <net/esp.h>
#include <linux/scatterlist.h>
#include <linux/kernel.h>
#include <linux/slab.h>
#include <linux/spinlock.h>
#include <net/udp.h>

static struct sk_buff **esp4_gro_receive(struct sk_buff **head,
					 struct sk_buff *skb)
{
	int offset = skb_gro_offset(skb);
	struct xfrm_offload *xo;
	struct xfrm_state *x;
	__be32 seq;
	__be32 spi;
	int err;

	if (!pskb_pull(skb, offset))
		return NULL;

	if ((err = xfrm_parse_spi(skb, IPPROTO_ESP, &spi, &seq)) != 0)
		goto out;

	xo = xfrm_offload(skb);
	if (!xo || !(xo->flags & CRYPTO_DONE)) {
		err = secpath_set(skb);
		if (err)
			goto out;

		if (skb->sp->len == XFRM_MAX_DEPTH)
			goto out;

		x = xfrm_state_lookup(dev_net(skb->dev), skb->mark,
				      (xfrm_address_t *)&ip_hdr(skb)->daddr,
				      spi, IPPROTO_ESP, AF_INET);
		if (!x)
			goto out;

		skb->sp->xvec[skb->sp->len++] = x;
		skb->sp->olen++;

		xo = xfrm_offload(skb);
		if (!xo) {
			xfrm_state_put(x);
			goto out;
		}
	}

	xo->flags |= XFRM_GRO;

	XFRM_TUNNEL_SKB_CB(skb)->tunnel.ip4 = NULL;
	XFRM_SPI_SKB_CB(skb)->family = AF_INET;
	XFRM_SPI_SKB_CB(skb)->daddroff = offsetof(struct iphdr, daddr);
	XFRM_SPI_SKB_CB(skb)->seq = seq;

	/* We don't need to handle errors from xfrm_input, it does all
	 * the error handling and frees the resources on error. */
	xfrm_input(skb, IPPROTO_ESP, spi, -2);

	return ERR_PTR(-EINPROGRESS);
out:
	skb_push(skb, offset);
	NAPI_GRO_CB(skb)->same_flow = 0;
	NAPI_GRO_CB(skb)->flush = 1;

	return NULL;
}

static void esp4_gso_encap(struct xfrm_state *x, struct sk_buff *skb)
{
	struct ip_esp_hdr *esph;
	struct iphdr *iph = ip_hdr(skb);
	struct xfrm_offload *xo = xfrm_offload(skb);
	int proto = iph->protocol;

	skb_push(skb, -skb_network_offset(skb));
	esph = ip_esp_hdr(skb);
	*skb_mac_header(skb) = IPPROTO_ESP;

	esph->spi = x->id.spi;
	esph->seq_no = htonl(XFRM_SKB_CB(skb)->seq.output.low);

	xo->proto = proto;
}

static struct sk_buff *esp4_gso_segment(struct sk_buff *skb,
				        netdev_features_t features)
{
	struct xfrm_state *x;
	struct ip_esp_hdr *esph;
	struct crypto_aead *aead;
	netdev_features_t esp_features = features;
	struct xfrm_offload *xo = xfrm_offload(skb);

	if (!xo)
		return ERR_PTR(-EINVAL);

	if (!(skb_shinfo(skb)->gso_type & SKB_GSO_ESP))
<<<<<<< HEAD
		goto out;

	seq = xo->seq.low;
=======
		return ERR_PTR(-EINVAL);
>>>>>>> 661e50bc

	x = skb->sp->xvec[skb->sp->len - 1];
	aead = x->data;
	esph = ip_esp_hdr(skb);

	if (esph->spi != x->id.spi)
		return ERR_PTR(-EINVAL);

	if (!pskb_may_pull(skb, sizeof(*esph) + crypto_aead_ivsize(aead)))
		return ERR_PTR(-EINVAL);

	__skb_pull(skb, sizeof(*esph) + crypto_aead_ivsize(aead));

	skb->encap_hdr_csum = 1;

	if (!(features & NETIF_F_HW_ESP) || !x->xso.offload_handle ||
	    (x->xso.dev != skb->dev))
		esp_features = features & ~(NETIF_F_SG | NETIF_F_CSUM_MASK);

	xo->flags |= XFRM_GSO_SEGMENT;

	return x->outer_mode->gso_segment(x, skb, esp_features);
}

static int esp_input_tail(struct xfrm_state *x, struct sk_buff *skb)
{
	struct crypto_aead *aead = x->data;
	struct xfrm_offload *xo = xfrm_offload(skb);

	if (!pskb_may_pull(skb, sizeof(struct ip_esp_hdr) + crypto_aead_ivsize(aead)))
		return -EINVAL;

	if (!(xo->flags & CRYPTO_DONE))
		skb->ip_summed = CHECKSUM_NONE;

	return esp_input_done2(skb, 0);
}

static int esp_xmit(struct xfrm_state *x, struct sk_buff *skb,  netdev_features_t features)
{
	int err;
	int alen;
	int blksize;
	struct xfrm_offload *xo;
	struct ip_esp_hdr *esph;
	struct crypto_aead *aead;
	struct esp_info esp;
	bool hw_offload = true;
	__u32 seq;

	esp.inplace = true;

	xo = xfrm_offload(skb);

	if (!xo)
		return -EINVAL;

	if (!(features & NETIF_F_HW_ESP) || !x->xso.offload_handle ||
	    (x->xso.dev != skb->dev)) {
		xo->flags |= CRYPTO_FALLBACK;
		hw_offload = false;
	}

	esp.proto = xo->proto;

	/* skb is pure payload to encrypt */

	aead = x->data;
	alen = crypto_aead_authsize(aead);

	esp.tfclen = 0;
	/* XXX: Add support for tfc padding here. */

	blksize = ALIGN(crypto_aead_blocksize(aead), 4);
	esp.clen = ALIGN(skb->len + 2 + esp.tfclen, blksize);
	esp.plen = esp.clen - skb->len - esp.tfclen;
	esp.tailen = esp.tfclen + esp.plen + alen;

	esp.esph = ip_esp_hdr(skb);


	if (!hw_offload || (hw_offload && !skb_is_gso(skb))) {
		esp.nfrags = esp_output_head(x, skb, &esp);
		if (esp.nfrags < 0)
			return esp.nfrags;
	}

	seq = xo->seq.low;

	esph = esp.esph;
	esph->spi = x->id.spi;

	skb_push(skb, -skb_network_offset(skb));

	if (xo->flags & XFRM_GSO_SEGMENT) {
		esph->seq_no = htonl(seq);

		if (!skb_is_gso(skb))
			xo->seq.low++;
		else
			xo->seq.low += skb_shinfo(skb)->gso_segs;
	}

	esp.seqno = cpu_to_be64(seq + ((u64)xo->seq.hi << 32));

	ip_hdr(skb)->tot_len = htons(skb->len);
	ip_send_check(ip_hdr(skb));

	if (hw_offload)
		return 0;

	err = esp_output_tail(x, skb, &esp);
	if (err)
		return err;

	secpath_reset(skb);

	return 0;
}

static const struct net_offload esp4_offload = {
	.callbacks = {
		.gro_receive = esp4_gro_receive,
		.gso_segment = esp4_gso_segment,
	},
};

static const struct xfrm_type_offload esp_type_offload = {
	.description	= "ESP4 OFFLOAD",
	.owner		= THIS_MODULE,
	.proto	     	= IPPROTO_ESP,
	.input_tail	= esp_input_tail,
	.xmit		= esp_xmit,
	.encap		= esp4_gso_encap,
};

static int __init esp4_offload_init(void)
{
	if (xfrm_register_type_offload(&esp_type_offload, AF_INET) < 0) {
		pr_info("%s: can't add xfrm type offload\n", __func__);
		return -EAGAIN;
	}

	return inet_add_offload(&esp4_offload, IPPROTO_ESP);
}

static void __exit esp4_offload_exit(void)
{
	if (xfrm_unregister_type_offload(&esp_type_offload, AF_INET) < 0)
		pr_info("%s: can't remove xfrm type offload\n", __func__);

	inet_del_offload(&esp4_offload, IPPROTO_ESP);
}

module_init(esp4_offload_init);
module_exit(esp4_offload_exit);
MODULE_LICENSE("GPL");
MODULE_AUTHOR("Steffen Klassert <steffen.klassert@secunet.com>");
MODULE_ALIAS_XFRM_OFFLOAD_TYPE(AF_INET, XFRM_PROTO_ESP);<|MERGE_RESOLUTION|>--- conflicted
+++ resolved
@@ -119,13 +119,7 @@
 		return ERR_PTR(-EINVAL);
 
 	if (!(skb_shinfo(skb)->gso_type & SKB_GSO_ESP))
-<<<<<<< HEAD
-		goto out;
-
-	seq = xo->seq.low;
-=======
-		return ERR_PTR(-EINVAL);
->>>>>>> 661e50bc
+		return ERR_PTR(-EINVAL);
 
 	x = skb->sp->xvec[skb->sp->len - 1];
 	aead = x->data;
